"""Biomappings resources."""

from __future__ import annotations

import csv
import getpass
import itertools as itt
import logging
from collections import defaultdict
from collections.abc import Iterable, Mapping
from pathlib import Path
from typing import TYPE_CHECKING, overload

import bioregistry
import sssom_pydantic
from bioregistry import NormalizedNamedReference
from sssom_pydantic.api import SemanticMapping
from tqdm.auto import tqdm
from typing_extensions import Literal

from biomappings.utils import (
    CURATORS_PATH,
    NEGATIVES_SSSOM_PATH,
    POSITIVES_SSSOM_PATH,
    PREDICTIONS_SSSOM_PATH,
    UNSURE_SSSOM_PATH,
    get_canonical_tuple,
)

if TYPE_CHECKING:
    import semra

__all__ = [
    "SemanticMapping",
    "append_false_mappings",
    "append_prediction_tuples",
    "append_predictions",
    "append_true_mapping_tuples",
    "append_true_mappings",
    "append_unsure_mappings",
    "filter_predictions",
    "get_curated_filter",
    "get_current_curator",
    "load_curators",
    "load_false_mappings",
    "load_mappings",
    "load_mappings_subset",
    "load_predictions",
    "load_unsure",
    "prediction_tuples_from_semra",
    "remove_mappings",
    "write_false_mappings",
    "write_predictions",
    "write_true_mappings",
    "write_unsure_mappings",
]

logger = logging.getLogger(__name__)

COLUMNS = [
    "subject_id",
    "subject_label",
    "predicate_id",
<<<<<<< HEAD
    "predicate_modifier",
=======
>>>>>>> 9ebd8fcd
    "object_id",
    "object_label",
    "mapping_justification",
    "author_id",
    "mapping_tool",
<<<<<<< HEAD
]
=======
    "predicate_modifier",
]

>>>>>>> 9ebd8fcd


def _load_table(path: str | Path, *, standardize: bool) -> list[sssom_pydantic.SemanticMapping]:
    path = Path(path).expanduser().resolve()
    mappings, _converter, _mapping_set = sssom_pydantic.read(
        path,
        metadata={
            "mapping_set_id": f"https://w3id.org/biopragmatics/unresolvable/biomappings/{path.name}"
        },
        converter=bioregistry.get_default_converter(),
    )
    if standardize:
        logger.warning(f"standardization is not implemented yet for {path}")
    return mappings


def _write_helper(
    mappings: Iterable[SemanticMapping],
    path: str | Path,
    mode: Literal["w", "a"],
) -> None:
    mappings = _clean_mappings(mappings)
    converter = bioregistry.get_default_converter()
    if mode == "a":
        sssom_pydantic.append(mappings, path, converter=converter)
    elif mode == "w":
        sssom_pydantic.write(mappings, path, converter=converter)
    else:
        raise ValueError(f"invalid mode: {mode}")


def load_mappings(
    *, path: str | Path | None = None, standardize: bool = False
) -> list[SemanticMapping]:
    """Load the mappings table."""
    return _load_table(path or POSITIVES_SSSOM_PATH, standardize=standardize)


def load_mappings_subset(source: str, target: str) -> Mapping[str, str]:
    """Get a dictionary of 1-1 mappings from the source prefix to the target prefix."""
    # TODO replace with SeMRA functionality?
    return {
        mapping.subject.identifier: mapping.object.identifier
        for mapping in load_mappings()
        if mapping.subject.prefix == source and mapping.object.prefix == target
    }


def append_true_mappings(
    mappings: Iterable[SemanticMapping],
    *,
    sort: bool = True,
    path: Path | None = None,
    standardize: bool = False,
) -> None:
    """Append new lines to the mappings table."""
    if path is None:
        path = POSITIVES_SSSOM_PATH
    _write_helper(mappings, path=path, mode="a")
    if sort:
        lint_true_mappings(path=path, standardize=standardize)


def append_true_mapping_tuples(mappings: Iterable[SemanticMapping]) -> None:
    """Append new lines to the mappings table."""
    append_true_mappings(mappings)


def write_true_mappings(mappings: Iterable[SemanticMapping], *, path: Path | None = None) -> None:
    """Write mappings to the true mappings file."""
<<<<<<< HEAD
    _write_helper(mappings, path or POSITIVES_SSSOM_PATH, mode="w")
=======
    _write_helper(mappings, path or POSITIVES_SSSOM_PATH, mode="w", t="curated")
>>>>>>> 9ebd8fcd


def lint_true_mappings(*, path: Path | None = None, standardize: bool) -> None:
    """Lint the true mappings file."""
    _lint_curated_mappings(path=path or POSITIVES_SSSOM_PATH, standardize=standardize)


def _lint_curated_mappings(path: Path, *, standardize: bool) -> None:
    """Lint the true mappings file."""
    sssom_pydantic.lint(
        path,
        metadata={"mapping_set_id": f"https://w3id.org/biopragmatics/sssom/{path.name}"},
        converter=bioregistry.get_default_converter(),
    )


def load_false_mappings(
    *, path: Path | None = None, standardize: bool = False
) -> list[SemanticMapping]:
    """Load the false mappings table."""
    return _load_table(path or NEGATIVES_SSSOM_PATH, standardize=standardize)


def append_false_mappings(
    mappings: Iterable[SemanticMapping],
    *,
    sort: bool = True,
    path: Path | None = None,
    standardize: bool = False,
) -> None:
    """Append new lines to the false mappings table."""
    if path is None:
        path = NEGATIVES_SSSOM_PATH
<<<<<<< HEAD
    _write_helper(mappings, path=path, mode="a")
=======
    _write_helper(mappings, path=path, mode="a", t="curated")
>>>>>>> 9ebd8fcd
    if sort:
        lint_false_mappings(path=path, standardize=standardize)


def write_false_mappings(mappings: Iterable[SemanticMapping], *, path: Path | None = None) -> None:
    """Write mappings to the false mappings file."""
    _write_helper(mappings, path or NEGATIVES_SSSOM_PATH, mode="w")


def lint_false_mappings(*, path: Path | None = None, standardize: bool) -> None:
    """Lint the false mappings file."""
    _lint_curated_mappings(path=path or NEGATIVES_SSSOM_PATH, standardize=standardize)


def load_unsure(*, path: Path | None = None, standardize: bool = False) -> list[SemanticMapping]:
    """Load the unsure table."""
    return _load_table(path or UNSURE_SSSOM_PATH, standardize=standardize)


def append_unsure_mappings(
    mappings: Iterable[SemanticMapping],
    *,
    sort: bool = True,
    path: Path | None = None,
    standardize: bool = False,
) -> None:
    """Append new lines to the "unsure" mappings table."""
    if path is None:
        path = UNSURE_SSSOM_PATH
    _write_helper(mappings, path=path, mode="a")
    if sort:
        lint_unsure_mappings(path=path, standardize=standardize)


def write_unsure_mappings(mappings: Iterable[SemanticMapping], *, path: Path | None = None) -> None:
    """Write mappings to the unsure mappings file."""
    _write_helper(mappings, path or UNSURE_SSSOM_PATH, mode="w")


def lint_unsure_mappings(*, standardize: bool, path: Path | None = None) -> None:
    """Lint the unsure mappings file."""
    _lint_curated_mappings(path=path or UNSURE_SSSOM_PATH, standardize=standardize)


def load_predictions(
    *, path: str | Path | None = None, standardize: bool = False
) -> list[SemanticMapping]:
    """Load the predictions table."""
    return _load_table(path or PREDICTIONS_SSSOM_PATH, standardize=standardize)


def write_predictions(mappings: Iterable[SemanticMapping], *, path: Path | None = None) -> None:
    """Write new content to the predictions table."""
    _write_helper(mappings, path or PREDICTIONS_SSSOM_PATH, mode="w")


def append_prediction_tuples(
    prediction_tuples: Iterable[SemanticMapping],
    *,
    deduplicate: bool = True,
    sort: bool = True,
    path: Path | None = None,
    standardize: bool = False,
) -> None:
    """Append new lines to the predictions table that come as canonical tuples."""
    append_predictions(
        prediction_tuples, deduplicate=deduplicate, sort=sort, path=path, standardize=standardize
    )


def append_predictions(
    mappings: Iterable[SemanticMapping],
    *,
    deduplicate: bool = True,
    sort: bool = True,
    path: Path | None = None,
    standardize: bool = True,
) -> None:
    """Append new lines to the predictions table."""
    if deduplicate:
        existing_mappings = {
            get_canonical_tuple(existing_mapping)
            for existing_mapping in itt.chain(
                load_mappings(),
                load_false_mappings(),
                load_unsure(),
                load_predictions(),
            )
        }
        mappings = (
            mapping for mapping in mappings if get_canonical_tuple(mapping) not in existing_mappings
        )

    if path is None:
        path = PREDICTIONS_SSSOM_PATH
<<<<<<< HEAD
    _write_helper(mappings, path=path, mode="a")
=======
    _write_helper(mappings, path=path, mode="a", t="predicted")
>>>>>>> 9ebd8fcd
    if sort:
        lint_predictions(path=path, standardize=standardize)


def lint_predictions(
    *,
    path: Path | None = None,
    additional_curated_mappings: Iterable[SemanticMapping] | None = None,
    standardize: bool,
) -> None:
    """Lint the predictions file.

    1. Make sure there are no redundant rows
    2. Make sure no rows in predictions match a row in the curated files
    3. Make sure it's sorted

    :param path: The path to the predicted mappings
    :param additional_curated_mappings: A list of additional mappings
    """
    mappings = remove_mappings(
        load_predictions(path=path, standardize=standardize),
        itt.chain(
            load_mappings(standardize=standardize),
            load_false_mappings(standardize=standardize),
            load_unsure(standardize=standardize),
            additional_curated_mappings or [],
        ),
    )
    mappings = _clean_mappings(mappings)
    write_predictions(mappings, path=path)


def remove_mappings(
    mappings: Iterable[SemanticMapping], mappings_to_remove: Iterable[SemanticMapping]
) -> Iterable[SemanticMapping]:
    """Remove the first set of mappings from the second."""
    skip_tuples = {get_canonical_tuple(mtr) for mtr in mappings_to_remove}
    return (mapping for mapping in mappings if get_canonical_tuple(mapping) not in skip_tuples)


def _clean_mappings(mappings: Iterable[SemanticMapping]):
    m = sorted(mappings)
    return _remove_redundant(m)


def _remove_redundant(mappings: Iterable[SemanticMapping]) -> Iterable[SemanticMapping]:
    dd = defaultdict(list)
    for mapping in mappings:
        dd[get_canonical_tuple(mapping)].append(mapping)
    return (max(mappings, key=_pick_best) for mappings in dd.values())


def _pick_best(mapping: SemanticMapping) -> int:
    """Assign a value for this mapping.

    :param mapping: A mapping dictionary

    :returns: An integer, where higher means a better choice.

    This function is currently simple, but can later be extended to account for several
    other things including:

    - confidence in the curator
    - prediction methodology
    - date of prediction/curation (to keep the earliest)
    """
    if mapping.author and mapping.author.prefix == "orcid":
        return 1
    return 0


def load_curators() -> dict[str, NormalizedNamedReference]:
    """Load the curators table."""
    with CURATORS_PATH.open() as file:
        return {
            record["user"]: NormalizedNamedReference(
                prefix="orcid", identifier=record["orcid"], name=record["name"]
            )
            for record in csv.DictReader(file, delimiter="\t")
        }


class MissingCuratorError(KeyError):
    """Raised when the current user's login is not listed in the curators file."""


# docstr-coverage:excused `overload`
@overload
def get_current_curator(*, strict: Literal[True] = True) -> NormalizedNamedReference: ...


# docstr-coverage:excused `overload`
@overload
def get_current_curator(*, strict: Literal[False] = False) -> NormalizedNamedReference | None: ...


def get_current_curator(*, strict: bool = True) -> NormalizedNamedReference | None:
    """Get the current curator, based on the current user's login name."""
    current_user = getpass.getuser()
    curators = load_curators()
    if current_user in curators:
        return curators[current_user]
    elif strict:
        raise MissingCuratorError
    else:
        return None


def filter_predictions(custom_filter: Mapping[str, Mapping[str, Mapping[str, str]]]) -> None:
    """Filter all the predictions by removing what's in the custom filter then re-write.

    :param custom_filter: A filter 3-dictionary of source prefix to target prefix to
        source identifier to target identifier
    """
    predictions = load_predictions()
    predictions = [
        prediction for prediction in predictions if _check_filter(prediction, custom_filter)
    ]
    write_predictions(predictions)


def _check_filter(
    prediction: SemanticMapping,
    custom_filter: Mapping[str, Mapping[str, Mapping[str, str]]],
) -> bool:
    v = (
        custom_filter.get(prediction.subject.prefix, {})
        .get(prediction.object.prefix, {})
        .get(prediction.subject.identifier)
    )
    return prediction.object.identifier != v


def get_curated_filter() -> Mapping[str, Mapping[str, Mapping[str, str]]]:
    """Get a filter over all curated mappings."""
    d: defaultdict[str, defaultdict[str, dict[str, str]]] = defaultdict(lambda: defaultdict(dict))
    for m in itt.chain(load_mappings(), load_false_mappings(), load_unsure()):
        d[m.subject.prefix][m.object.prefix][m.subject.identifier] = m.object.identifier
    return {k: dict(v) for k, v in d.items()}


def prediction_tuples_from_semra(
    mappings: Iterable[semra.Mapping],
    *,
    confidence: float,
) -> list[SemanticMapping]:
    """Get prediction tuples from SeMRA mappings."""
    rows = []
    for mapping in mappings:
        try:
            row = _mapping_from_semra(mapping, confidence)
        except KeyError as e:
            tqdm.write(str(e))
            continue
        rows.append(row)
    return rows


def _mapping_from_semra(mapping: semra.Mapping, confidence: float) -> SemanticMapping:
    """Instantiate from a SeMRA mapping."""
    import pyobo
    import semra

    s_name = mapping.s.name or pyobo.get_name(mapping.s)
    if not s_name:
        raise KeyError(f"could not look up name for {mapping.s.curie}")
    o_name = mapping.o.name or pyobo.get_name(mapping.o)
    if not o_name:
        raise KeyError(f"could not look up name for {mapping.o.curie}")
    # Assume that each mapping has a single simple evidence with a mapping set annotation
    if len(mapping.evidence) != 1:
        raise ValueError
    evidence = mapping.evidence[0]
    if not isinstance(evidence, semra.SimpleEvidence):
        raise TypeError
    if evidence.mapping_set is None:
        raise ValueError
    # TODO what about negative?
    return SemanticMapping(  # type:ignore
        subject=mapping.subject,
        predicate=mapping.predicate,
        object=mapping.object,
        justification=evidence.justification,
        confidence=confidence,
        mapping_tool=evidence.mapping_set.name,
    )<|MERGE_RESOLUTION|>--- conflicted
+++ resolved
@@ -61,22 +61,13 @@
     "subject_id",
     "subject_label",
     "predicate_id",
-<<<<<<< HEAD
-    "predicate_modifier",
-=======
->>>>>>> 9ebd8fcd
     "object_id",
     "object_label",
     "mapping_justification",
     "author_id",
     "mapping_tool",
-<<<<<<< HEAD
-]
-=======
     "predicate_modifier",
 ]
-
->>>>>>> 9ebd8fcd
 
 
 def _load_table(path: str | Path, *, standardize: bool) -> list[sssom_pydantic.SemanticMapping]:
@@ -147,11 +138,7 @@
 
 def write_true_mappings(mappings: Iterable[SemanticMapping], *, path: Path | None = None) -> None:
     """Write mappings to the true mappings file."""
-<<<<<<< HEAD
     _write_helper(mappings, path or POSITIVES_SSSOM_PATH, mode="w")
-=======
-    _write_helper(mappings, path or POSITIVES_SSSOM_PATH, mode="w", t="curated")
->>>>>>> 9ebd8fcd
 
 
 def lint_true_mappings(*, path: Path | None = None, standardize: bool) -> None:
@@ -185,11 +172,7 @@
     """Append new lines to the false mappings table."""
     if path is None:
         path = NEGATIVES_SSSOM_PATH
-<<<<<<< HEAD
     _write_helper(mappings, path=path, mode="a")
-=======
-    _write_helper(mappings, path=path, mode="a", t="curated")
->>>>>>> 9ebd8fcd
     if sort:
         lint_false_mappings(path=path, standardize=standardize)
 
@@ -285,11 +268,7 @@
 
     if path is None:
         path = PREDICTIONS_SSSOM_PATH
-<<<<<<< HEAD
     _write_helper(mappings, path=path, mode="a")
-=======
-    _write_helper(mappings, path=path, mode="a", t="predicted")
->>>>>>> 9ebd8fcd
     if sort:
         lint_predictions(path=path, standardize=standardize)
 
