source prefix	source identifier	source name	relation	target prefix	target identifier	target name	type	source
umls	C0001973	Alcoholic Intoxication, Chronic	skos:narrower	mesh	D000435	Alcoholic Intoxication	manual	orcid:0000-0003-4423-4370
umls	C0004352	Autistic Disorder	skos:exactMatch	mesh	D001321	Autistic Disorder	manual	orcid:0000-0003-4423-4370
umls	C0006118	Brain Neoplasms	skos:exactMatch	mesh	D001932	Brain Neoplasms	manual	orcid:0000-0003-4423-4370
umls	C0006142	Malignant neoplasm of breast	skos:exactMatch	mesh	D001943	Breast Neoplasms	manual	orcid:0000-0003-4423-4370
mesh	C108192	aloxistatin	skos:exactMatch	chebi	CHEBI:101381	aloxistatin	manual	orcid:0000-0001-9439-5346
pfam	PF01391	Collagen	skos:exactMatch	mesh	D003094	Collagen	manual	orcid:0000-0001-9439-5346
mesh	D002465	Cell Movement	skos:exactMatch	go	GO:0048870	cell motility	manual	orcid:0000-0001-9439-5346
mesh	D002914	Chylomicrons	skos:exactMatch	go	GO:0042627	chylomicron	manual	orcid:0000-0001-9439-5346
mesh	D012374	Rod Cell Outer Segment	skos:exactMatch	go	GO:0120200	rod photoreceptor outer segment	manual	orcid:0000-0001-9439-5346
mesh	D014158	Transcription, Genetic	skos:exactMatch	go	GO:0006351	transcription, DNA-templated	manual	orcid:0000-0001-9439-5346
mesh	D014176	Protein Biosynthesis	skos:exactMatch	go	GO:0006412	translation	manual	orcid:0000-0001-9439-5346
mesh	D018919	Neovascularization, Physiologic	skos:exactMatch	go	GO:0001525	angiogenesis	manual	orcid:0000-0001-9439-5346
mesh	D048708	Cell Growth Processes	skos:exactMatch	go	GO:0016049	cell growth	manual	orcid:0000-0001-9439-5346
mesh	D058750	Epithelial-Mesenchymal Transition	skos:exactMatch	go	GO:0001837	epithelial to mesenchymal transition	manual	orcid:0000-0001-9439-5346
mesh	D059767	Recombinational DNA Repair	skos:exactMatch	go	GO:0000725	recombinational repair	manual	orcid:0000-0001-9439-5346
mesh	D016195	G2 Phase	skos:exactMatch	go	GO:0051319	G2 phase	manual	orcid:0000-0001-9439-5346
mesh	C497399	SMAD1 protein, human	skos:exactMatch	uniprot	Q15797	SMAD1	manually_reviewed	orcid:0000-0001-9439-5346
mesh	C497782	SMAD2 protein, human	skos:exactMatch	uniprot	Q15796	SMAD2	manually_reviewed	orcid:0000-0001-9439-5346
mesh	C497790	SMAD3 protein, human	skos:exactMatch	uniprot	P84022	SMAD3	manually_reviewed	orcid:0000-0001-9439-5346
mesh	C497796	SMAD4 protein, human	skos:exactMatch	uniprot	Q13485	SMAD4	manually_reviewed	orcid:0000-0001-9439-5346
mesh	C497797	SMAD5 protein, human	skos:exactMatch	uniprot	Q99717	SMAD5	manually_reviewed	orcid:0000-0001-9439-5346
mesh	C497802	SMAD6 protein, human	skos:exactMatch	uniprot	O43541	SMAD6	manually_reviewed	orcid:0000-0001-9439-5346
mesh	C497806	SMAD7 protein, human	skos:exactMatch	uniprot	O15105	SMAD7	manually_reviewed	orcid:0000-0001-9439-5346
mesh	D005759	Gastroenteritis	skos:exactMatch	ncit	C34632	Gastroenteritis	manually_reviewed	orcid:0000-0001-9439-5346
mesh	D005762	Gastroenterology	skos:exactMatch	ncit	C16603	Gastroenterology	manually_reviewed	orcid:0000-0001-9439-5346
mesh	D005756	Gastritis	skos:exactMatch	ncit	C26780	Gastritis	manually_reviewed	orcid:0000-0001-9439-5346
mesh	D005755	Gastrins	skos:exactMatch	chebi	CHEBI:75436	gastrin	manually_reviewed	orcid:0000-0001-9439-5346
mesh	D005753	Gastric Mucosa	skos:exactMatch	ncit	C32656	Gastric Mucosa	manually_reviewed	orcid:0000-0001-9439-5346
mesh	D005746	Gastric Emptying	skos:exactMatch	go	GO:0035483	gastric emptying	manually_reviewed	orcid:0000-0001-9439-5346
mesh	D005744	Gastric Acid	skos:exactMatch	ncit	C94192	Gastric Acid	manually_reviewed	orcid:0000-0001-9439-5346
mesh	D005743	Gastrectomy	skos:exactMatch	ncit	C15236	Gastrectomy	manually_reviewed	orcid:0000-0001-9439-5346
mesh	D005735	Garbage	skos:exactMatch	ncit	C122627	Trash	manually_reviewed	orcid:0000-0001-9439-5346
mesh	D005729	Ganglioneuroma	skos:exactMatch	ncit	C3049	Ganglioneuroma	manually_reviewed	orcid:0000-0001-9439-5346
mesh	D005728	Ganglia, Sympathetic	skos:exactMatch	ncit	C12467	Sympathetic Ganglion	manually_reviewed	orcid:0000-0001-9439-5346
mesh	D005708	Gallium	skos:exactMatch	ncit	C66798	Gallium	manually_reviewed	orcid:0000-0001-9439-5346
mesh	D005707	Gallic Acid	skos:exactMatch	ncit	C63648	Gallic Acid	manually_reviewed	orcid:0000-0001-9439-5346
mesh	D005693	Galactosemias	skos:exactMatch	ncit	C84723	Galactosemia	manually_reviewed	orcid:0000-0001-9439-5346
mesh	D005690	Galactose	skos:exactMatch	chebi	CHEBI:28260	galactose	manually_reviewed	orcid:0000-0001-9439-5346
mesh	D005697	Galactosides	skos:exactMatch	chebi	CHEBI:24163	galactoside	manually_reviewed	orcid:0000-0001-9439-5346
mesh	D005687	Galactorrhea	skos:exactMatch	ncit	C113343	Galactorrhea	manually_reviewed	orcid:0000-0001-9439-5346
mesh	D005685	Galactans	skos:exactMatch	chebi	CHEBI:37165	galactan	manually_reviewed	orcid:0000-0001-9439-5346
mesh	D005684	Gait	skos:exactMatch	ncit	C75445	Gait	manually_reviewed	orcid:0000-0001-9439-5346
mesh	D005661	Furagin	skos:exactMatch	chebi	CHEBI:131714	furagin	manually_reviewed	orcid:0000-0001-9439-5346
mesh	D005664	Furazolidone	skos:exactMatch	chebi	CHEBI:5195	furazolidone	manually_reviewed	orcid:0000-0001-9439-5346
mesh	D005665	Furosemide	skos:exactMatch	chebi	CHEBI:47426	furosemide	manually_reviewed	orcid:0000-0001-9439-5346
mesh	D005667	Furunculosis	skos:exactMatch	ncit	C34629	Furunculosis	manually_reviewed	orcid:0000-0001-9439-5346
mesh	D005669	Fusaric Acid	skos:exactMatch	chebi	CHEBI:5199	Fusaric acid	manually_reviewed	orcid:0000-0001-9439-5346
mesh	D005670	Fusarium	skos:exactMatch	ncit	C77185	Fusarium	manually_reviewed	orcid:0000-0001-9439-5346
mesh	D005672	Fusidic Acid	skos:exactMatch	ncit	C65793	Fusidic Acid	manually_reviewed	orcid:0000-0001-9439-5346
mesh	D005673	Fusobacterium	skos:exactMatch	ncit	C76323	Fusobacterium	manually_reviewed	orcid:0000-0001-9439-5346
mesh	D005674	Fusobacterium Infections	skos:exactMatch	ncit	C84722	Fusobacterium Infection	manually_reviewed	orcid:0000-0001-9439-5346
mesh	D005675	Fusobacterium necrophorum	skos:exactMatch	ncit	C86401	Fusobacterium necrophorum	manually_reviewed	orcid:0000-0001-9439-5346
mesh	D005677	G(M1) Ganglioside	skos:exactMatch	chebi	CHEBI:61048	ganglioside GM1	manually_reviewed	orcid:0000-0001-9439-5346
mesh	D005678	G(M2) Ganglioside	skos:exactMatch	ncit	C516	Ganglioside GM2	manually_reviewed	orcid:0000-0001-9439-5346
mesh	D005681	Gabon	skos:exactMatch	ncit	C16596	Gabon	manually_reviewed	orcid:0000-0001-9439-5346
mesh	D005683	Gagging	skos:exactMatch	ncit	C34630	Gagging	manually_reviewed	orcid:0000-0001-9439-5346
mesh	D005639	Frustration	skos:exactMatch	ncit	C61483	Frustration	manually_reviewed	orcid:0000-0001-9439-5346
mesh	D005638	Fruit	skos:exactMatch	ncit	C71972	Fruit	manually_reviewed	orcid:0000-0001-9439-5346
mesh	D005640	Follicle Stimulating Hormone	skos:exactMatch	chebi	CHEBI:81569	Follicle stimulating hormone	manually_reviewed	orcid:0000-0001-9439-5346
mesh	D005641	Tegafur	skos:exactMatch	chebi	CHEBI:32188	Tegafur	manually_reviewed	orcid:0000-0001-9439-5346
mesh	D005627	Frostbite	skos:exactMatch	ncit	C34627	Frostbite	manually_reviewed	orcid:0000-0001-9439-5346
mesh	D005630	Fructans	skos:exactMatch	chebi	CHEBI:28796	fructan	manually_reviewed	orcid:0000-0001-9439-5346
mesh	D005625	Frontal Lobe	skos:exactMatch	ncit	C23287	Frontal Lobe	manually_reviewed	orcid:0000-0001-9439-5346
mesh	D005624	Frontal Bone	skos:exactMatch	ncit	C32635	Frontal Bone	manually_reviewed	orcid:0000-0001-9439-5346
mesh	D005622	Friend murine leukemia virus	skos:exactMatch	ncit	C14362	Friend Murine Leukemia Virus	manually_reviewed	orcid:0000-0001-9439-5346
mesh	D005621	Friedreich Ataxia	skos:exactMatch	ncit	C84718	Friedreich Ataxia	manually_reviewed	orcid:0000-0001-9439-5346
mesh	D005620	Freund's Adjuvant	skos:exactMatch	ncit	C2347	Freund's Adjuvant	manually_reviewed	orcid:0000-0001-9439-5346
mesh	D005616	French Guiana	skos:exactMatch	ncit	C16593	French Guiana	manually_reviewed	orcid:0000-0001-9439-5346
mesh	D005609	Free Radicals	skos:exactMatch	ncit	C512	Free Radical	manually_reviewed	orcid:0000-0001-9439-5346
mesh	D005602	France	skos:exactMatch	ncit	C16592	France	manually_reviewed	orcid:0000-0001-9439-5346
mesh	D005615	Freezing	skos:exactMatch	ncit	C48160	Freezing	manually_reviewed	orcid:0000-0001-9439-5346
mesh	D005634	Fructose-Bisphosphate Aldolase	skos:exactMatch	ncit	C129394	Fructose-Bisphosphate Aldolase	manually_reviewed	orcid:0000-0001-9439-5346
mesh	D005642	Fuchs' Endothelial Dystrophy	skos:exactMatch	ncit	C84721	Fuchs Endothelial Dystrophy	manually_reviewed	orcid:0000-0001-9439-5346
mesh	C095085	CXCR5 protein, human	skos:exactMatch	uniprot	P32302	CXCR5	manually_reviewed	orcid:0000-0001-9439-5346
mesh	C497894	CD47 protein, human	skos:exactMatch	uniprot	Q08722	CD47	manually_reviewed	orcid:0000-0001-9439-5346
mesh	C497139	DGKD protein, human	skos:exactMatch	uniprot	Q16760	DGKD	manually_reviewed	orcid:0000-0001-9439-5346
mesh	C537126	Optic atrophy 5	skos:exactMatch	doid	DOID:0111438	optic atrophy 5	manually_reviewed	orcid:0000-0001-9439-5346
mesh	C537127	Optic atrophy 6	skos:exactMatch	doid	DOID:0111435	optic atrophy 6	manually_reviewed	orcid:0000-0001-9439-5346
mesh	C537117	LEOPARD syndrome, 2	skos:exactMatch	doid	DOID:0080549	LEOPARD syndrome 2	manually_reviewed	orcid:0000-0001-9439-5346
mesh	C537115	Lenz Majewski hyperostotic dwarfism	skos:exactMatch	doid	DOID:0111507	Lenz-Majewski hyperostotic dwarfism	manually_reviewed	orcid:0000-0001-9439-5346
mesh	C537098	Brachyolmia	skos:exactMatch	doid	DOID:0050690	brachyolmia	manually_reviewed	orcid:0000-0001-9439-5346
mesh	C537162	Pancreatoblastoma	skos:exactMatch	doid	DOID:6823	pancreatoblastoma	manually_reviewed	orcid:0000-0001-9439-5346
mesh	C537202	Spinocerebellar ataxia 25	skos:exactMatch	doid	DOID:0050974	spinocerebellar ataxia type 25	manually_reviewed	orcid:0000-0001-9439-5346
mesh	C537203	Spinocerebellar ataxia 26	skos:exactMatch	doid	DOID:0050975	spinocerebellar ataxia type 26	manually_reviewed	orcid:0000-0001-9439-5346
mesh	C537199	Spinocerebellar ataxia 20	skos:exactMatch	doid	DOID:0050971	spinocerebellar ataxia type 20	manually_reviewed	orcid:0000-0001-9439-5346
mesh	C537262	Hereditary pancreatitis	skos:exactMatch	ncit	C95436	Hereditary Pancreatitis	manually_reviewed	orcid:0000-0001-9439-5346
mesh	C000622468	TMEM65 protein, human	skos:exactMatch	uniprot	Q6PI78	TMEM65	manually_reviewed	orcid:0000-0001-9439-5346
mesh	C000626007	MAGEB4 protein, human	skos:exactMatch	uniprot	O15481	MAGEB4	manually_reviewed	orcid:0000-0001-9439-5346
mesh	C493803	FAR1 protein, human	skos:exactMatch	uniprot	Q8WVX9	FAR1	manually_reviewed	orcid:0000-0001-9439-5346
mesh	C000626466	ENDOD1 protein, human	skos:exactMatch	uniprot	O94919	ENDOD1	manually_reviewed	orcid:0000-0001-9439-5346
mesh	D016985	Streptococcus bovis	skos:exactMatch	ncit	C86784	Streptococcus bovis	manually_reviewed	orcid:0000-0001-9439-5346
mesh	D016990	Ureaplasma urealyticum	skos:exactMatch	ncit	C86833	Ureaplasma urealyticum	manually_reviewed	orcid:0000-0001-9439-5346
mesh	D016993	Chlamydophila pneumoniae	skos:exactMatch	ncit	C76272	Chlamydophila pneumoniae	manually_reviewed	orcid:0000-0001-9439-5346
mesh	D016997	Coxiella burnetii	skos:exactMatch	ncit	C86328	Coxiella burnetii	manually_reviewed	orcid:0000-0001-9439-5346
mesh	D016998	Helicobacter	skos:exactMatch	ncit	C14296	Helicobacter	manually_reviewed	orcid:0000-0001-9439-5346
mesh	D017000	Campylobacter coli	skos:exactMatch	ncit	C86230	Campylobacter coli	manually_reviewed	orcid:0000-0001-9439-5346
mesh	D017006	Rotator Cuff	skos:exactMatch	ncit	C33497	Rotator Cuff	manually_reviewed	orcid:0000-0001-9439-5346
mesh	D017011	Streptococcus suis	skos:exactMatch	ncit	C86807	Streptococcus suis	manually_reviewed	orcid:0000-0001-9439-5346
mesh	D017023	Coronary Angiography	skos:exactMatch	ncit	C100085	Coronary Angiography	manually_reviewed	orcid:0000-0001-9439-5346
mesh	D017024	Chemotherapy, Adjuvant	skos:exactMatch	ncit	C15360	Adjuvant Chemotherapy	manually_reviewed	orcid:0000-0001-9439-5346
mesh	D017041	Ethics Committees	skos:exactMatch	ncit	C142541	Ethics Committee	manually_reviewed	orcid:0000-0001-9439-5346
mesh	D017043	Chalazion	skos:exactMatch	ncit	C26717	Chalazion	manually_reviewed	orcid:0000-0001-9439-5346
mesh	D017045	Lactococcus	skos:exactMatch	ncit	C86483	Lactococcus	manually_reviewed	orcid:0000-0001-9439-5346
mesh	D017051	Hospice Care	skos:exactMatch	ncit	C15252	Hospice Care	manually_reviewed	orcid:0000-0001-9439-5346
mesh	D017058	Mexican Americans	skos:exactMatch	ncit	C67114	Mexican American	manually_reviewed	orcid:0000-0001-9439-5346
mesh	D017072	Neostriatum	skos:exactMatch	ncit	C111122	Neostriatum	manually_reviewed	orcid:0000-0001-9439-5346
mesh	D017073	Atherectomy	skos:exactMatch	ncit	C157793	Atherectomy	manually_reviewed	orcid:0000-0001-9439-5346
mesh	D017074	Common Variable Immunodeficiency	skos:exactMatch	ncit	C26725	Common Variable Immunodeficiency	manually_reviewed	orcid:0000-0001-9439-5346
mesh	D017081	Cholecystectomy, Laparoscopic	skos:exactMatch	ncit	C51681	Laparoscopic Cholecystectomy	manually_reviewed	orcid:0000-0001-9439-5346
mesh	D017089	Ankyrin Repeat	skos:exactMatch	ncit	C14100	Ankyrin Repeat	manually_reviewed	orcid:0000-0001-9439-5346
mesh	D017092	Porphyria, Erythropoietic	skos:exactMatch	ncit	C84697	Erythropoietic Porphyria	manually_reviewed	orcid:0000-0001-9439-5346
mesh	D017101	Bacteriophage P1	skos:exactMatch	ncit	C14301	Bacteriophage P1	manually_reviewed	orcid:0000-0001-9439-5346
mesh	D017114	Liver Failure, Acute	skos:exactMatch	ncit	C84396	Acute Liver Failure	manually_reviewed	orcid:0000-0001-9439-5346
mesh	D017026	Swainsonine	skos:exactMatch	chebi	CHEBI:9367	swainsonine	manually_reviewed	orcid:0000-0001-9439-5346
mesh	D016966	Porphyromonas gingivalis	skos:exactMatch	ncit	C86657	Porphyromonas gingivalis	manually_reviewed	orcid:0000-0001-9439-5346
mesh	D016967	Fusobacterium nucleatum	skos:exactMatch	ncit	C86404	Fusobacterium nucleatum	manually_reviewed	orcid:0000-0001-9439-5346
mesh	D016960	Agrobacterium tumefaciens	skos:exactMatch	ncit	C86138	Agrobacterium tumefaciens	manually_reviewed	orcid:0000-0001-9439-5346
mesh	D016958	Pseudomonas putida	skos:exactMatch	ncit	C86705	Pseudomonas putida	manually_reviewed	orcid:0000-0001-9439-5346
mesh	D016957	Burkholderia pseudomallei	skos:exactMatch	ncit	C86227	Burkholderia pseudomallei	manually_reviewed	orcid:0000-0001-9439-5346
mesh	D016955	Moraxella bovis	skos:exactMatch	ncit	C86524	Moraxella bovis	manually_reviewed	orcid:0000-0001-9439-5346
mesh	D016979	Pasteurella multocida	skos:exactMatch	ncit	C76373	Pasteurella multocida	manually_reviewed	orcid:0000-0001-9439-5346
mesh	D016980	Aeromonas hydrophila	skos:exactMatch	ncit	C86125	Aeromonas hydrophila	manually_reviewed	orcid:0000-0001-9439-5346
mesh	D016978	Mannheimia haemolytica	skos:exactMatch	ncit	C86508	Mannheimia haemolytica	manually_reviewed	orcid:0000-0001-9439-5346
mesh	D016981	Plesiomonas	skos:exactMatch	ncit	C86651	Plesiomonas	manually_reviewed	orcid:0000-0001-9439-5346
mesh	D016982	Micrococcus luteus	skos:exactMatch	ncit	C86513	Micrococcus luteus	manually_reviewed	orcid:0000-0001-9439-5346
mesh	D016983	Enterococcus	skos:exactMatch	ncit	C76311	Enterococcus	manually_reviewed	orcid:0000-0001-9439-5346
mesh	D016984	Enterococcus faecium	skos:exactMatch	ncit	C86369	Enterococcus faecium	manually_reviewed	orcid:0000-0001-9439-5346
mesh	D017027	Protein Tyrosine Phosphatases	skos:exactMatch	ncit	C17444	Protein Tyrosine Phosphatase	manually_reviewed	orcid:0000-0001-9439-5346
mesh	D017028	Caregivers	skos:exactMatch	ncit	C17445	Caregiver	manually_reviewed	orcid:0000-0001-9439-5346
mesh	D017035	Pravastatin	skos:exactMatch	ncit	C62070	Pravastatin	manually_reviewed	orcid:0000-0001-9439-5346
mesh	D016975	Gardnerella	skos:exactMatch	ncit	C86409	Gardnerella	manually_reviewed	orcid:0000-0001-9439-5346
mesh	D016970	Eikenella	skos:exactMatch	ncit	C86350	Eikenella	manually_reviewed	orcid:0000-0001-9439-5346
mesh	D016968	Wolinella	skos:exactMatch	ncit	C86850	Wolinella	manually_reviewed	orcid:0000-0001-9439-5346
mesh	D016919	Meningitis, Cryptococcal	skos:exactMatch	hp	HP:0032160	Cryptococcal meningitis	manually_reviewed	orcid:0000-0001-9439-5346
mesh	D016918	Arthritis, Reactive	skos:exactMatch	ncit	C128332	Reactive Arthritis	manually_reviewed	orcid:0000-0001-9439-5346
mesh	D016920	Meningitis, Bacterial	skos:exactMatch	ncit	C118297	Bacterial Meningitis	manually_reviewed	orcid:0000-0001-9439-5346
mesh	D016923	Cell Death	skos:exactMatch	go	GO:0008219	cell death	manually_reviewed	orcid:0000-0001-9439-5346
mesh	D016924	Actinomyces viscosus	skos:exactMatch	ncit	C86115	Actinomyces viscosus	manually_reviewed	orcid:0000-0001-9439-5346
mesh	D016912	Levonorgestrel	skos:exactMatch	chebi	CHEBI:6443	levonorgestrel	manually_reviewed	orcid:0000-0001-9439-5346
mesh	D016909	Tibial Arteries	skos:exactMatch	ncit	C12824	Tibial Artery	manually_reviewed	orcid:0000-0001-9439-5346
mesh	D016906	Interleukin-9	skos:exactMatch	hgnc	6029	IL9	manually_reviewed	orcid:0000-0001-9439-5346
mesh	D016856	Phlebovirus	skos:exactMatch	ncit	C112397	Phlebovirus	manually_reviewed	orcid:0000-0001-9439-5346
mesh	D016859	Lipoxygenase Inhibitors	skos:exactMatch	chebi	CHEBI:35856	lipoxygenase inhibitor	manually_reviewed	orcid:0000-0001-9439-5346
mesh	D016878	POEMS Syndrome	skos:exactMatch	ncit	C80303	POEMS Syndrome	manually_reviewed	orcid:0000-0001-9439-5346
mesh	D016879	Salvage Therapy	skos:exactMatch	ncit	C15359	Salvage Therapy	manually_reviewed	orcid:0000-0001-9439-5346
mesh	D016880	Anisotropy	skos:exactMatch	ncit	C17442	Anisotropy	manually_reviewed	orcid:0000-0001-9439-5346
mesh	D016881	Microsporidiosis	skos:exactMatch	ncit	C84891	Microsporidiosis	manually_reviewed	orcid:0000-0001-9439-5346
mesh	D016883	Diabetic Ketoacidosis	skos:exactMatch	ncit	C50530	Diabetic Ketoacidosis	manually_reviewed	orcid:0000-0001-9439-5346
mesh	D016885	United States Department of Agriculture	skos:exactMatch	ncit	C68708	United States Department of Agriculture	manually_reviewed	orcid:0000-0001-9439-5346
mesh	D017122	Bacteriophage T4	skos:exactMatch	ncit	C14302	Bacteriophage T4	manually_reviewed	orcid:0000-0001-9439-5346
mesh	D017127	Glycation End Products, Advanced	skos:exactMatch	ncit	C106312	Advanced Glycation End Product	manually_reviewed	orcid:0000-0001-9439-5346
mesh	D017128	Embolectomy	skos:exactMatch	ncit	C52001	Embolectomy	manually_reviewed	orcid:0000-0001-9439-5346
mesh	D017129	Anisakiasis	skos:exactMatch	ncit	C128393	Anisakiasis	manually_reviewed	orcid:0000-0001-9439-5346
mesh	D017131	Thrombectomy	skos:exactMatch	ncit	C52003	Thrombectomy	manually_reviewed	orcid:0000-0001-9439-5346
mesh	D017130	Angioplasty	skos:exactMatch	ncit	C51999	Angioplasty	manually_reviewed	orcid:0000-0001-9439-5346
mesh	D017135	Desogestrel	skos:exactMatch	ncit	C47476	Desogestrel	manually_reviewed	orcid:0000-0001-9439-5346
mesh	D017136	Ion Transport	skos:exactMatch	go	GO:0006811	ion transport	manually_reviewed	orcid:0000-0001-9439-5346
mesh	D017144	Focus Groups	skos:exactMatch	ncit	C154589	Focus Group	manually_reviewed	orcid:0000-0001-9439-5346
mesh	D017245	Foscarnet	skos:exactMatch	ncit	C71630	Foscarnet	manually_reviewed	orcid:0000-0001-9439-5346
mesh	D017242	Complement Factor H	skos:exactMatch	ncit	C97211	Complement Factor H	manually_reviewed	orcid:0000-0001-9439-5346
mesh	D017252	CD3 Complex	skos:exactMatch	ncit	C38897	CD3 Complex	manually_reviewed	orcid:0000-0001-9439-5346
mesh	D017255	Acitretin	skos:exactMatch	ncit	C985	Acitretin	manually_reviewed	orcid:0000-0001-9439-5346
mesh	D017257	Ramipril	skos:exactMatch	chebi	CHEBI:8774	ramipril	manually_reviewed	orcid:0000-0001-9439-5346
mesh	D017259	Dimaprit	skos:exactMatch	chebi	CHEBI:81389	Dimaprit	manually_reviewed	orcid:0000-0001-9439-5346
mesh	D017241	MELAS Syndrome	skos:exactMatch	ncit	C84885	MELAS Syndrome	manually_reviewed	orcid:0000-0001-9439-5346
mesh	D017239	Paclitaxel	skos:exactMatch	chebi	CHEBI:45863	paclitaxel	manually_reviewed	orcid:0000-0001-9439-5346
mesh	D017229	Enterobiasis	skos:exactMatch	ncit	C128396	Enterobiasis	manually_reviewed	orcid:0000-0001-9439-5346
mesh	D017228	Hepatocyte Growth Factor	skos:exactMatch	ncit	C20428	Hepatocyte Growth Factor	manually_reviewed	orcid:0000-0001-9439-5346
mesh	D017240	Mitochondrial Myopathies	skos:exactMatch	ncit	C101328	Mitochondrial Myopathy	manually_reviewed	orcid:0000-0001-9439-5346
mesh	D017270	Lipoprotein(a)	skos:exactMatch	hgnc	6667	LPA	manually_reviewed	orcid:0000-0001-9439-5346
mesh	D017271	Craniomandibular Disorders	skos:exactMatch	ncit	C84654	Craniomandibular Disorder	manually_reviewed	orcid:0000-0001-9439-5346
mesh	D017273	Goserelin	skos:exactMatch	chebi	CHEBI:5523	Goserelin	manually_reviewed	orcid:0000-0001-9439-5346
mesh	D017274	Nafarelin	skos:exactMatch	chebi	CHEBI:7445	Nafarelin	manually_reviewed	orcid:0000-0001-9439-5346
mesh	D017275	Isradipine	skos:exactMatch	chebi	CHEBI:6073	Isradipine	manually_reviewed	orcid:0000-0001-9439-5346
mesh	D017279	Selenocysteine	skos:exactMatch	ncit	C1223	Selenocysteine	manually_reviewed	orcid:0000-0001-9439-5346
mesh	D017280	Condoms	skos:exactMatch	ncit	C28258	Condom	manually_reviewed	orcid:0000-0001-9439-5346
pr	PR:000037273	sonic hedgehog protein N-product	skos:exactMatch	uniprot.chain	PRO_0000013209	Sonic hedgehog protein N-product	manually_reviewed	orcid:0000-0001-9439-5346
pr	PR:000025578	soluble APP-beta	skos:exactMatch	uniprot.chain	PRO_0000000090	Soluble APP-beta	manually_reviewed	orcid:0000-0001-9439-5346
pr	PR:000025577	soluble APP-alpha	skos:exactMatch	uniprot.chain	PRO_0000000089	Soluble APP-alpha	manually_reviewed	orcid:0000-0001-9439-5346
pr	PR:000035908	serine/threonine-protein kinase 4 37kDa subunit	skos:exactMatch	uniprot.chain	PRO_0000413735	Serine/threonine-protein kinase 4 37kDa subunit	manually_reviewed	orcid:0000-0001-9439-5346
pr	PR:000035906	serine/threonine-protein kinase 3 36kDa subunit	skos:exactMatch	uniprot.chain	PRO_0000413713	Serine/threonine-protein kinase 3 36kDa subunit	manually_reviewed	orcid:0000-0001-9439-5346
pr	PR:000025588	P3(40)	skos:exactMatch	uniprot.chain	PRO_0000000096	P3(40)	manually_reviewed	orcid:0000-0001-9439-5346
pr	PR:000025587	P3(42)	skos:exactMatch	uniprot.chain	PRO_0000000095	P3(42)	manually_reviewed	orcid:0000-0001-9439-5346
pr	PR:000001757	nuclear factor NF-kappa-B p50 subunit	skos:exactMatch	uniprot.chain	PRO_0000030311	Nuclear factor NF-kappa-B p50 subunit	manually_reviewed	orcid:0000-0001-9439-5346
pr	PR:000025586	gamma-secretase C-terminal fragment 59	skos:exactMatch	uniprot.chain	PRO_0000000097	Gamma-secretase C-terminal fragment 59	manually_reviewed	orcid:0000-0003-4423-4370
pr	PR:000025589	gamma-secretase C-terminal fragment 50	skos:exactMatch	uniprot.chain	PRO_0000000099	Gamma-secretase C-terminal fragment 50	manually_reviewed	orcid:0000-0003-4423-4370
pr	PR:000025585	gamma-secretase C-terminal fragment 57	skos:exactMatch	uniprot.chain	PRO_0000000098	Gamma-secretase C-terminal fragment 57	manually_reviewed	orcid:0000-0003-4423-4370
pr	PR:000050115	heparanase 50 kDa subunit	skos:exactMatch	uniprot.chain	PRO_0000042262	Heparanase 50 kDa subunit	manually_reviewed	orcid:0000-0003-4423-4370
pr	PR:000025582	C80	skos:exactMatch	uniprot.chain	PRO_0000384574	C80	manually_reviewed	orcid:0000-0003-4423-4370
pr	PR:000025581	C83	skos:exactMatch	uniprot.chain	PRO_0000000094	C83	manually_reviewed	orcid:0000-0003-4423-4370
pr	PR:000025580	C99	skos:exactMatch	uniprot.chain	PRO_0000000091	C99	manually_reviewed	orcid:0000-0003-4423-4370
mesh	C514899	PREP protein, human	skos:exactMatch	uniprot	P48147	PREP	manually_reviewed	orcid:0000-0003-4423-4370
mesh	C077914	BNC1 protein, human	skos:exactMatch	uniprot	Q01954	BNC1	manually_reviewed	orcid:0000-0003-4423-4370
mesh	C497562	RFC3 protein, human	skos:exactMatch	uniprot	P40938	RFC3	manually_reviewed	orcid:0000-0003-4423-4370
mesh	C456923	LGI2 protein, human	skos:exactMatch	uniprot	Q8N0V4	LGI2	manually_reviewed	orcid:0000-0003-4423-4370
mesh	C480021	ALDH3A1 protein, human	skos:exactMatch	uniprot	P30838	ALDH3A1	manually_reviewed	orcid:0000-0003-4423-4370
mesh	C581575	MTG1 protein, human	skos:exactMatch	uniprot	Q9BT17	MTG1	manually_reviewed	orcid:0000-0003-4423-4370
mesh	C079091	APBA1 protein, human	skos:exactMatch	uniprot	Q02410	APBA1	manually_reviewed	orcid:0000-0003-4423-4370
mesh	C493728	RUNX1 protein, human	skos:exactMatch	uniprot	Q01196	RUNX1	manually_reviewed	orcid:0000-0003-4423-4370
mesh	C488098	NXNL1 protein, human	skos:exactMatch	uniprot	Q96CM4	NXNL1	manually_reviewed	orcid:0000-0003-4423-4370
mesh	C492913	BRCA1 protein, human	skos:exactMatch	uniprot	P38398	BRCA1	manually_reviewed	orcid:0000-0003-4423-4370
mesh	C000621508	F2RL1 protein, human	skos:exactMatch	uniprot	P55085	F2RL1	manually_reviewed	orcid:0000-0003-4423-4370
mesh	C490780	FAF1 protein, human	skos:exactMatch	uniprot	Q9UNN5	FAF1	manually_reviewed	orcid:0000-0003-4423-4370
mesh	C497563	RFC4 protein, human	skos:exactMatch	uniprot	P35249	RFC4	manually_reviewed	orcid:0000-0003-4423-4370
mesh	C496061	PXN protein, human	skos:exactMatch	uniprot	P49023	PXN	manually_reviewed	orcid:0000-0003-4423-4370
mesh	C497651	FANCC protein, human	skos:exactMatch	uniprot	Q00597	FANCC	manually_reviewed	orcid:0000-0003-4423-4370
mesh	C489785	PXMP2 protein, human	skos:exactMatch	uniprot	Q9NR77	PXMP2	manually_reviewed	orcid:0000-0003-4423-4370
mesh	C489803	RAB9B protein, human	skos:exactMatch	uniprot	Q9NP90	RAB9B	manually_reviewed	orcid:0000-0003-4423-4370
mesh	C497564	RFC5 protein, human	skos:exactMatch	uniprot	P40937	RFC5	manually_reviewed	orcid:0000-0003-4423-4370
mesh	C512648	NUDC protein, human	skos:exactMatch	uniprot	Q9Y266	NUDC	manually_reviewed	orcid:0000-0003-4423-4370
mesh	C431383	EAF1 protein, human	skos:exactMatch	uniprot	Q96JC9	EAF1	manually_reviewed	orcid:0000-0003-4423-4370
mesh	C070699	FGFBP1 protein, human	skos:exactMatch	uniprot	Q14512	FGFBP1	manually_reviewed	orcid:0000-0003-4423-4370
mesh	C000592900	FJX1 protein, human	skos:exactMatch	uniprot	Q86VR8	FJX1	manually_reviewed	orcid:0000-0003-4423-4370
mesh	C098179	FLII protein, human	skos:exactMatch	uniprot	Q13045	FLII	manually_reviewed	orcid:0000-0003-4423-4370
mesh	C530652	SERPINB13 protein, human	skos:exactMatch	uniprot	Q9UIV8	SERPINB13	manually_reviewed	orcid:0000-0003-4423-4370
mesh	C492570	CCNO protein, human	skos:exactMatch	uniprot	P22674	CCNO	manually_reviewed	orcid:0000-0003-4423-4370
mesh	C094154	MFAP3 protein, human	skos:exactMatch	uniprot	P55082	MFAP3	manually_reviewed	orcid:0000-0003-4423-4370
mesh	C578035	MEF2A protein, human	skos:exactMatch	uniprot	Q02078	MEF2A	manually_reviewed	orcid:0000-0003-4423-4370
mesh	C496469	MAGI3 protein, human	skos:exactMatch	uniprot	Q5TCQ9	MAGI3	manually_reviewed	orcid:0000-0003-4423-4370
pr	PR:000035910	coagulation factor V light chain	skos:exactMatch	uniprot.chain	PRO_0000002981	Coagulation factor V light chain	manually_reviewed	orcid:0000-0003-4423-4370
uniprot.chain	PRO_0000005909	Complement C3 alpha chain	speciesSpecific	pr	PR:000050120	complement C3 alpha chain	manually_reviewed	orcid:0000-0003-4423-4370
pr	PR:000050114	heparanase 8 kDa subunit	skos:exactMatch	uniprot.chain	PRO_0000042260	Heparanase 8 kDa subunit	manually_reviewed	orcid:0000-0003-4423-4370
pr	PR:000050188	polymeric immunoglobulin receptor secretory component	skos:exactMatch	uniprot.chain	PRO_0000014901	Secretory component	manually_reviewed	orcid:0000-0003-4423-4370
mesh	C495815	CFL2 protein, human	skos:exactMatch	uniprot	Q9Y281	CFL2	manually_reviewed	orcid:0000-0003-4423-4370
mesh	C497121	SP3 protein, human	skos:exactMatch	uniprot	Q02447	SP3	manually_reviewed	orcid:0000-0003-4423-4370
mesh	C091671	XCR1 protein, human	skos:exactMatch	uniprot	P46094	XCR1	manually_reviewed	orcid:0000-0003-4423-4370
mesh	C099100	SDF4 protein, human	skos:exactMatch	uniprot	Q9BRK5	SDF4	manually_reviewed	orcid:0000-0003-4423-4370
mesh	C000631507	CNTD2 protein, human	skos:exactMatch	uniprot	Q9H8S5	CNTD2	manually_reviewed	orcid:0000-0003-4423-4370
mesh	C497453	ID1 protein, human	skos:exactMatch	uniprot	P41134	ID1	manually_reviewed	orcid:0000-0003-4423-4370
mesh	C497442	HIF1A protein, human	skos:exactMatch	uniprot	Q16665	HIF1A	manually_reviewed	orcid:0000-0003-4423-4370
mesh	C115114	HIPK2 protein, human	skos:exactMatch	uniprot	Q9H2X6	HIPK2	manually_reviewed	orcid:0000-0003-4423-4370
mesh	C109102	HIPK3 protein, human	skos:exactMatch	uniprot	Q9H422	HIPK3	manually_reviewed	orcid:0000-0003-4423-4370
mesh	C526744	ASAH2 protein, human	skos:exactMatch	uniprot	Q9NR71	ASAH2	manually_reviewed	orcid:0000-0003-4423-4370
mesh	C000656407	MSANTD3 protein, human	skos:exactMatch	uniprot	Q96H12	MSANTD3	manually_reviewed	orcid:0000-0003-4423-4370
mesh	C000656449	FAM114A2 protein, human	skos:exactMatch	uniprot	Q9NRY5	FAM114A2	manually_reviewed	orcid:0000-0003-4423-4370
mesh	C496590	MRPL19 protein, human	skos:exactMatch	uniprot	P49406	MRPL19	manually_reviewed	orcid:0000-0003-4423-4370
mesh	C519405	DNAJC15 protein, human	skos:exactMatch	uniprot	Q9Y5T4	DNAJC15	manually_reviewed	orcid:0000-0003-4423-4370
mesh	C486655	BMF protein, human	skos:exactMatch	uniprot	Q96LC9	BMF	manually_reviewed	orcid:0000-0003-4423-4370
mesh	C439386	SLC2A11 protein, human	skos:exactMatch	uniprot	Q9BYW1	SLC2A11	manually_reviewed	orcid:0000-0003-4423-4370
mesh	C103258	MCM6 protein, human	skos:exactMatch	uniprot	Q14566	MCM6	manually_reviewed	orcid:0000-0003-4423-4370
mesh	C502654	MRPL41 protein, human	skos:exactMatch	uniprot	Q8IXM3	MRPL41	manually_reviewed	orcid:0000-0003-4423-4370
mesh	C100930	MRPL49 protein, human	skos:exactMatch	uniprot	Q13405	MRPL49	manually_reviewed	orcid:0000-0003-4423-4370
mesh	C089821	MS4A3 protein, human	skos:exactMatch	uniprot	Q96HJ5	MS4A3	manually_reviewed	orcid:0000-0003-4423-4370
mesh	C424714	MS4A4A protein, human	skos:exactMatch	uniprot	Q96JQ5	MS4A4A	manually_reviewed	orcid:0000-0003-4423-4370
pr	PR:000050122	C3 anaphylatoxin	skos:exactMatch	uniprot.chain	PRO_0000005910	C3a anaphylatoxin	manually_reviewed	orcid:0000-0003-4423-4370
mesh	C054369	MAPT protein, human	skos:exactMatch	uniprot	P10636	MAPT	manually_reviewed	orcid:0000-0003-4423-4370
mesh	D001064	Appendicitis	skos:exactMatch	ncit	C35145	Appendicitis	manually_reviewed	orcid:0000-0003-4423-4370
mesh	D000072000	NF-KappaB Inhibitor alpha	skos:exactMatch	ncit	C17678	NF-Kappa-B Inhibitor Alpha	manually_reviewed	orcid:0000-0003-4423-4370
mesh	D001062	Appendectomy	skos:exactMatch	ncit	C51687	Appendectomy	manually_reviewed	orcid:0000-0003-4423-4370
mesh	D003785	Dental Pulp Capping	skos:exactMatch	ncit	C63715	Dental Pulp Capping	manually_reviewed	orcid:0000-0003-4423-4370
mesh	D001065	Appendix	skos:exactMatch	ncit	C12380	Appendix	manually_reviewed	orcid:0000-0003-4423-4370
mesh	D000075927	KRIT1 Protein	skos:exactMatch	ncit	C25772	Krev Interaction Trapped Protein 1	manually_reviewed	orcid:0000-0003-4423-4370
mesh	C012566	taurolidine	skos:exactMatch	ncit	C2639	Taurolidine	manually_reviewed	orcid:0000-0003-4423-4370
mesh	D013654	Taurine	skos:exactMatch	chebi	CHEBI:15891	taurine	manually_reviewed	orcid:0000-0003-4423-4370
mesh	D013656	Taurocholic Acid	skos:exactMatch	chebi	CHEBI:28865	taurocholic acid	manually_reviewed	orcid:0000-0003-4423-4370
mesh	D013657	Taurodeoxycholic Acid	skos:exactMatch	chebi	CHEBI:9410	taurodeoxycholic acid	manually_reviewed	orcid:0000-0003-4423-4370
mesh	D013658	Taurolithocholic Acid	skos:exactMatch	chebi	CHEBI:36259	taurolithocholic acid	manually_reviewed	orcid:0000-0003-4423-4370
pr	PR:000050069	voltage-dependent calcium channel subunit delta-1	skos:exactMatch	uniprot.chain	PRO_0000005002	Voltage-dependent calcium channel subunit delta-1	manually_reviewed	orcid:0000-0001-9439-5346
pr	PR:000050130	complement C3g fragment	skos:exactMatch	uniprot.chain	PRO_0000005914	Complement C3g fragment	manually_reviewed	orcid:0000-0001-9439-5346
pr	PR:000050127	complement C3dg fragment	skos:exactMatch	uniprot.chain	PRO_0000005913	Complement C3dg fragment	manually_reviewed	orcid:0000-0001-9439-5346
pr	PR:000050131	complement C3d fragment	skos:exactMatch	uniprot.chain	PRO_0000005915	Complement C3d fragment	manually_reviewed	orcid:0000-0001-9439-5346
pr	PR:000050119	complement C3 beta chain	skos:exactMatch	uniprot.chain	PRO_0000005908	Complement C3 beta chain	manually_reviewed	orcid:0000-0001-9439-5346
pr	PR:000050124	complement C3b alpha' chain	skos:exactMatch	uniprot.chain	PRO_0000005911	Complement C3b alpha' chain	manually_reviewed	orcid:0000-0001-9439-5346
pr	PR:000035934	coagulation factor IXa heavy chain	skos:exactMatch	uniprot.chain	PRO_0000027759	Coagulation factor IXa heavy chain	manually_reviewed	orcid:0000-0001-9439-5346
pr	PR:000003367	chondrocalcin	skos:exactMatch	uniprot.chain	PRO_0000005731	Chondrocalcin	manually_reviewed	orcid:0000-0001-9439-5346
pr	PR:000050089	caspase-9 subunit p35	skos:exactMatch	uniprot.chain	PRO_0000004641	Caspase-9 subunit p35	manually_reviewed	orcid:0000-0001-9439-5346
pr	PR:000050090	caspase-9 subunit p10	skos:exactMatch	uniprot.chain	PRO_0000004643	Caspase-9 subunit p10	manually_reviewed	orcid:0000-0001-9439-5346
pr	PR:000002459	caspase-7 subunit p20	skos:exactMatch	uniprot.chain	PRO_0000004617	Caspase-7 subunit p20	manually_reviewed	orcid:0000-0001-9439-5346
pr	PR:000002458	caspase-7 subunit p11	skos:exactMatch	uniprot.chain	PRO_0000004619	Caspase-7 subunit p11	manually_reviewed	orcid:0000-0001-9439-5346
pr	PR:000002457	caspase-6 subunit p18	skos:exactMatch	uniprot.chain	PRO_0000004609	Caspase-6 subunit p18	manually_reviewed	orcid:0000-0001-9439-5346
pr	PR:000002456	caspase-6 subunit p11	skos:exactMatch	uniprot.chain	PRO_0000004611	Caspase-6 subunit p11	manually_reviewed	orcid:0000-0001-9439-5346
pr	PR:000002451	caspase-2 subunit p18	skos:exactMatch	uniprot.chain	PRO_0000004542	Caspase-2 subunit p18	manually_reviewed	orcid:0000-0001-9439-5346
pr	PR:000002452	caspase-2 subunit p13	skos:exactMatch	uniprot.chain	PRO_0000004544	Caspase-2 subunit p13	manually_reviewed	orcid:0000-0001-9439-5346
pr	PR:000036012	angiotensin 1-9	skos:exactMatch	uniprot.chain	PRO_0000420659	Angiotensin 1-9	manually_reviewed	orcid:0000-0001-9439-5346
pr	PR:000036013	angiotensin 1-7	skos:exactMatch	uniprot.chain	PRO_0000420660	Angiotensin 1-7	manually_reviewed	orcid:0000-0001-9439-5346
pr	PR:000050121	C3-beta-c	skos:exactMatch	uniprot.chain	PRO_0000430430	C3-beta-c	manually_reviewed	orcid:0000-0001-9439-5346
pr	PR:000002453	caspase-2 subunit p12	skos:exactMatch	uniprot.chain	PRO_0000004545	Caspase-2 subunit p12	manually_reviewed	orcid:0000-0001-9439-5346
pr	PR:000035724	60S ribosomal protein L40	skos:exactMatch	uniprot.chain	PRO_0000396434	60S ribosomal protein L40	manually_reviewed	orcid:0000-0001-9439-5346
pr	PR:000035936	activated factor Xa heavy chain	skos:exactMatch	uniprot.chain	PRO_0000027791	Activated factor Xa heavy chain	manually_reviewed	orcid:0000-0001-9439-5346
mesh	D066293	Renshaw Cells	skos:exactMatch	ncit	C33463	Renshaw Cell	manually_reviewed	orcid:0000-0001-9439-5346
mesh	D066292	Lipid Droplets	skos:exactMatch	go	GO:0005811	lipid droplet	manually_reviewed	orcid:0000-0001-9439-5346
mesh	D066271	External Capsule	skos:exactMatch	ncit	C32550	External Capsule	manually_reviewed	orcid:0000-0001-9439-5346
mesh	D066270	Social Capital	skos:exactMatch	ncit	C93209	Social Capital	manually_reviewed	orcid:0000-0001-9439-5346
mesh	D066261	Epigen	skos:exactMatch	ncit	C105920	Epigen	manually_reviewed	orcid:0000-0001-9439-5346
mesh	D066259	Betacellulin	skos:exactMatch	ncit	C20432	Betacellulin	manually_reviewed	orcid:0000-0001-9439-5346
pr	PR:000036062	caspase-8 isoform 1 cleaved 1	skos:exactMatch	uniprot.chain	PRO_0000004629	Caspase-8 subunit p18	manually_reviewed	orcid:0000-0001-9439-5346
pr	PR:000036064	caspase-8 isoform 1 cleaved 2	skos:exactMatch	uniprot.chain	PRO_0000004631	Caspase-8 subunit p10	manually_reviewed	orcid:0000-0001-9439-5346
pr	PR:000002449	caspase-1 isoform 1 cleaved 1	skos:exactMatch	uniprot.chain	PRO_0000004522	Caspase-1 subunit p20	manually_reviewed	orcid:0000-0001-9439-5346
mesh	D066248	High Fructose Corn Syrup	skos:exactMatch	ncit	C87668	High Fructose Corn Syrup	manually_reviewed	orcid:0000-0001-9439-5346
mesh	D066247	Receptor, ErbB-4	skos:exactMatch	hgnc	3432	ERBB4	manually_reviewed	orcid:0000-0001-9439-5346
mesh	D066126	Cardiotoxicity	skos:exactMatch	ncit	C27994	Cardiotoxicity	manually_reviewed	orcid:0000-0001-9439-5346
mesh	D066127	White Matter	skos:exactMatch	ncit	C33892	White Matter	manually_reviewed	orcid:0000-0001-9439-5346
mesh	D066128	Gray Matter	skos:exactMatch	ncit	C32695	Gray Matter	manually_reviewed	orcid:0000-0001-9439-5346
mesh	D066166	Pectus Carinatum	skos:exactMatch	ncit	C168385	Pectus Carinatum	manually_reviewed	orcid:0000-0001-9439-5346
mesh	D066186	Costal Cartilage	skos:exactMatch	ncit	C32391	Costal Cartilage	manually_reviewed	orcid:0000-0001-9439-5346
mesh	D066191	Sensorimotor Cortex	skos:exactMatch	ncit	C154777	Sensorimotor Cortex	manually_reviewed	orcid:0000-0001-9439-5346
mesh	D066233	Psychology, Developmental	skos:exactMatch	ncit	C18740	Developmental Psychology	manually_reviewed	orcid:0000-0001-9439-5346
mesh	D066235	Fluorine-19 Magnetic Resonance Imaging	skos:exactMatch	ncit	C146991	Fluorine-19 Magnetic Resonance Imaging	manually_reviewed	orcid:0000-0001-9439-5346
mesh	D066066	Response Evaluation Criteria in Solid Tumors	skos:exactMatch	ncit	C49164	Response Evaluation Criteria in Solid Tumors	manually_reviewed	orcid:0000-0001-9439-5346
mesh	D066027	Transplant Recipients	skos:exactMatch	ncit	C159659	Transplant Recipient	manually_reviewed	orcid:0000-0001-9439-5346
mesh	D066007	Toxicokinetics	skos:exactMatch	ncit	C90478	Toxicokinetics	manually_reviewed	orcid:0000-0001-9439-5346
mesh	D065927	Waist-Height Ratio	skos:exactMatch	efo	0005191	waist height ratio	manually_reviewed	orcid:0000-0001-9439-5346
mesh	D065886	Neurodevelopmental Disorders	skos:exactMatch	efo	0010642	Neurodevelopmental disorder	manually_reviewed	orcid:0000-0001-9439-5346
mesh	D065866	Optic Tract	skos:exactMatch	ncit	C33218	Optic Tract	manually_reviewed	orcid:0000-0001-9439-5346
mesh	D065850	Cerebral Peduncle	skos:exactMatch	ncit	C32291	Cerebral Peduncle	manually_reviewed	orcid:0000-0001-9439-5346
mesh	D065843	Cerebral Crus	skos:exactMatch	ncit	C32409	Crus Cerebri	manually_reviewed	orcid:0000-0001-9439-5346
mesh	D065819	Voriconazole	skos:exactMatch	ncit	C1707	Voriconazole	manually_reviewed	orcid:0000-0001-9439-5346
mesh	D065842	Pars Compacta	skos:exactMatch	ncit	C97341	Pars Compacta	manually_reviewed	orcid:0000-0001-9439-5346
mesh	D065631	Rhinitis, Allergic	skos:exactMatch	doid	DOID:4481	allergic rhinitis	manually_reviewed	orcid:0000-0001-9439-5346
mesh	D065707	Schizencephaly	skos:exactMatch	ncit	C99056	Schizencephaly	manually_reviewed	orcid:0000-0001-9439-5346
mesh	D065527	Brachial Plexus Block	skos:exactMatch	ncit	C157799	Brachial Plexus Block	manually_reviewed	orcid:0000-0001-9439-5346
mesh	D065108	Ornithine Decarboxylase Inhibitors	skos:exactMatch	ncit	C2088	Ornithine Decarboxylase Inhibitor	manually_reviewed	orcid:0000-0001-9439-5346
mesh	D065168	Bradykinin Receptor Antagonists	skos:exactMatch	chebi	CHEBI:68557	bradykinin receptor antagonist	manually_reviewed	orcid:0000-0001-9439-5346
mesh	D065170	Pregnancy, Angular	skos:exactMatch	ncit	C92730	Angular Pregnancy	manually_reviewed	orcid:0000-0001-9439-5346
mesh	D065171	Estrogen Receptor Antagonists	skos:exactMatch	chebi	CHEBI:50792	estrogen receptor antagonist	manually_reviewed	orcid:0000-0001-9439-5346
mesh	D065173	Pregnancy, Cornual	skos:exactMatch	ncit	C92761	Cornual Pregnancy	manually_reviewed	orcid:0000-0001-9439-5346
mesh	D065207	Middle East Respiratory Syndrome Coronavirus	skos:exactMatch	ncit	C171516	Middle East Respiratory Syndrome Coronavirus	manually_reviewed	orcid:0000-0001-9439-5346
mesh	D065290	Acute-On-Chronic Liver Failure	skos:exactMatch	efo	0007949	acute-on-chronic liver failure	manually_reviewed	orcid:0000-0001-9439-5346
mesh	D065306	Corneal Injuries	skos:exactMatch	ncit	C35392	Corneal Injury	manually_reviewed	orcid:0000-0001-9439-5346
mesh	D065326	Children's Health Insurance Program	skos:exactMatch	ncit	C157359	Children's Health Insurance Program	manually_reviewed	orcid:0000-0001-9439-5346
mesh	D065426	Cytoreduction Surgical Procedures	skos:exactMatch	ncit	C132068	Cytoreductive Surgery	manually_reviewed	orcid:0000-0001-9439-5346
mesh	D065102	Licensed Practical Nurses	skos:exactMatch	ncit	C20822	Licensed Practical Nurse	manually_reviewed	orcid:0000-0001-9439-5346
mesh	D064966	British Virgin Islands	skos:exactMatch	ncit	C17653	Virgin Islands, British	manually_reviewed	orcid:0000-0001-9439-5346
mesh	D064888	Observational Study	skos:exactMatch	ncit	C16084	Observational Study	manually_reviewed	orcid:0000-0001-9439-5346
mesh	D064886	Dataset	skos:exactMatch	ncit	C47824	Data Set	manually_reviewed	orcid:0000-0001-9439-5346
mesh	D064878	Web Browser	skos:exactMatch	ncit	C142748	Web Browser	manually_reviewed	orcid:0000-0001-9439-5346
mesh	D064847	Multimodal Imaging	skos:exactMatch	ncit	C19341	Multimodal Imaging	manually_reviewed	orcid:0000-0001-9439-5346
mesh	D064890	Social Determinants of Health	skos:exactMatch	ncit	C171586	Social Determinants of Health	manually_reviewed	orcid:0000-0001-9439-5346
mesh	D064794	Lorajmine	skos:exactMatch	chebi	CHEBI:135646	lorajmine	manually_reviewed	orcid:0000-0001-9439-5346
mesh	D064750	Rabeprazole	skos:exactMatch	chebi	CHEBI:8768	rabeprazole	manually_reviewed	orcid:0000-0001-9439-5346
mesh	D064748	Dexlansoprazole	skos:exactMatch	ncit	C73192	Dexlansoprazole	manually_reviewed	orcid:0000-0001-9439-5346
mesh	D064747	Lansoprazole	skos:exactMatch	ncit	C29150	Lansoprazole	manually_reviewed	orcid:0000-0001-9439-5346
mesh	D064751	Ammonium Compounds	skos:exactMatch	chebi	CHEBI:35276	ammonium compound	manually_reviewed	orcid:0000-0001-9439-5346
mesh	D064791	Desoxycorticosterone Acetate	skos:exactMatch	ncit	C65369	Desoxycorticosterone Acetate	manually_reviewed	orcid:0000-0001-9439-5346
mesh	D065026	Hope	skos:exactMatch	ncit	C77962	Hope	manually_reviewed	orcid:0000-0001-9439-5346
mesh	D064696	Zuclomiphene	skos:exactMatch	ncit	C66870	Zuclomiphene	manually_reviewed	orcid:0000-0001-9439-5346
mesh	D064695	Enclomiphene	skos:exactMatch	ncit	C28211	Enclomiphene	manually_reviewed	orcid:0000-0001-9439-5346
mesh	D064692	Hyoscyamine	skos:exactMatch	ncit	C29104	Hyoscyamine	manually_reviewed	orcid:0000-0001-9439-5346
mesh	D064704	Levofloxacin	skos:exactMatch	ncit	C1586	Levofloxacin	manually_reviewed	orcid:0000-0001-9439-5346
mesh	D064705	Racepinephrine	skos:exactMatch	ncit	C76546	Racepinephrine	manually_reviewed	orcid:0000-0001-9439-5346
mesh	D064730	Dexrazoxane	skos:exactMatch	ncit	C1333	Dexrazoxane	manually_reviewed	orcid:0000-0001-9439-5346
mesh	D064906	Qigong	skos:exactMatch	ncit	C93098	Qigong	manually_reviewed	orcid:0000-0001-9439-5346
mesh	D064591	Allografts	skos:exactMatch	ncit	C60701	Allograft	manually_reviewed	orcid:0000-0001-9439-5346
mesh	D064652	Basal Bodies	skos:exactMatch	ncit	C32183	Basal Body	manually_reviewed	orcid:0000-0001-9439-5346
mesh	D064650	Home Health Nursing	skos:exactMatch	ncit	C20883	Home Health Nursing	manually_reviewed	orcid:0000-0001-9439-5346
mesh	D064648	Critical Care Nursing	skos:exactMatch	ncit	C17602	Critical Care Nursing	manually_reviewed	orcid:0000-0001-9439-5346
mesh	D064706	Vocal Cord Dysfunction	skos:exactMatch	hp	HP:0031801	Vocal cord dysfunction	manually_reviewed	orcid:0000-0001-9439-5346
mesh	D064386	Ankle Fractures	skos:exactMatch	efo	0009615	ankle fracture	manually_reviewed	orcid:0000-0001-9439-5346
mesh	D064346	Sagittal Abdominal Diameter	skos:exactMatch	ncit	C87054	Sagittal Abdominal Diameter	manually_reviewed	orcid:0000-0001-9439-5346
mesh	D064232	Visual Analog Scale	skos:exactMatch	ncit	C121547	Visual Analog Scale	manually_reviewed	orcid:0000-0001-9439-5346
mesh	D064209	Phytochemicals	skos:exactMatch	ncit	C28269	Phytochemical	manually_reviewed	orcid:0000-0001-9439-5346
mesh	D064208	Aggregatibacter segnis	skos:exactMatch	ncit	C86135	Aggregatibacter segnis	manually_reviewed	orcid:0000-0001-9439-5346
mesh	D064206	Aggregatibacter	skos:exactMatch	ncit	C86132	Aggregatibacter	manually_reviewed	orcid:0000-0001-9439-5346
mesh	D064207	Aggregatibacter aphrophilus	skos:exactMatch	ncit	C86134	Aggregatibacter aphrophilus	manually_reviewed	orcid:0000-0001-9439-5346
mesh	D064166	Vaccine Potency	skos:exactMatch	ncit	C69183	Vaccine Potency	manually_reviewed	orcid:0000-0001-9439-5346
mesh	D064048	Spindle Pole Bodies	skos:exactMatch	ncit	C13365	Spindle Pole Body	manually_reviewed	orcid:0000-0001-9439-5346
mesh	D064047	Spindle Poles	skos:exactMatch	go	GO:0000922	spindle pole	manually_reviewed	orcid:0000-0001-9439-5346
mesh	D064068	Collagenous Sprue	skos:exactMatch	ncit	C45426	Collagenous Sprue	manually_reviewed	orcid:0000-0001-9439-5346
mesh	D064090	Intraocular Lymphoma	skos:exactMatch	ncit	C9184	Intraocular Lymphoma	manually_reviewed	orcid:0000-0001-9439-5346
mesh	D064096	Aurora Kinase A	skos:exactMatch	ncit	C30006	Aurora Kinase A	manually_reviewed	orcid:0000-0001-9439-5346
mesh	D064098	Esomeprazole	skos:exactMatch	ncit	C65538	Esomeprazole	manually_reviewed	orcid:0000-0001-9439-5346
mesh	D064107	Aurora Kinase B	skos:exactMatch	ncit	C68596	Aurora Kinase B	manually_reviewed	orcid:0000-0001-9439-5346
mesh	D064108	Aurora Kinase C	skos:exactMatch	ncit	C95267	Aurora Kinase C	manually_reviewed	orcid:0000-0001-9439-5346
mesh	D063990	Gene Ontology	skos:exactMatch	ncit	C43520	Gene Ontology	manually_reviewed	orcid:0000-0001-9439-5346
mesh	D063826	Kosovo	skos:exactMatch	ncit	C123740	Kosovo	manually_reviewed	orcid:0000-0001-9439-5346
mesh	D063806	Myalgia	skos:exactMatch	ncit	C27009	Myalgia	manually_reviewed	orcid:0000-0001-9439-5346
mesh	D063766	Pediatric Obesity	skos:exactMatch	ncit	C84449	Childhood Obesity	manually_reviewed	orcid:0000-0001-9439-5346
mesh	D063646	Carcinogenesis	skos:exactMatch	ncit	C18078	Carcinogenesis	manually_reviewed	orcid:0000-0001-9439-5346
mesh	D063325	Tiapride Hydrochloride	skos:exactMatch	chebi	CHEBI:32220	Tiapride hydrochloride	manually_reviewed	orcid:0000-0001-9439-5346
mesh	D063386	Cannabinoid Receptor Agonists	skos:exactMatch	chebi	CHEBI:67072	cannabinoid receptor agonist	manually_reviewed	orcid:0000-0001-9439-5346
mesh	D063426	Human Migration	skos:exactMatch	ncit	C15422	Human Migration	manually_reviewed	orcid:0000-0001-9439-5346
mesh	D063546	Apicoplasts	skos:exactMatch	go	GO:0020011	apicoplast	manually_reviewed	orcid:0000-0001-9439-5346
mesh	D063388	Endocannabinoids	skos:exactMatch	chebi	CHEBI:67197	endocannabinoid	manually_reviewed	orcid:0000-0001-9439-5346
mesh	D063088	Phosphoramides	skos:exactMatch	chebi	CHEBI:17102	phosphoramide	manually_reviewed	orcid:0000-0001-9439-5346
mesh	D063005	Health Information Systems	skos:exactMatch	ncit	C18229	Health Information System	manually_reviewed	orcid:0000-0001-9439-5346
mesh	D063126	Balloon Valvuloplasty	skos:exactMatch	ncit	C157795	Balloon Valvuloplasty	manually_reviewed	orcid:0000-0001-9439-5346
mesh	D062907	Oxaloacetic Acid	skos:exactMatch	chebi	CHEBI:30744	oxaloacetic acid	manually_reviewed	orcid:0000-0001-9439-5346
mesh	D062745	Junctional Adhesion Molecule A	skos:exactMatch	ncit	C118593	Junctional Adhesion Molecule A	manually_reviewed	orcid:0000-0001-9439-5346
mesh	D062689	Lipoblastoma	skos:exactMatch	ncit	C27483	Lipoblastoma	manually_reviewed	orcid:0000-0001-9439-5346
mesh	D062559	NAV1.8 Voltage-Gated Sodium Channel	skos:exactMatch	hgnc	10582	SCN10A	manually_reviewed	orcid:0000-0001-9439-5346
mesh	D062408	Breakfast	skos:exactMatch	ncit	C80249	Breakfast	manually_reviewed	orcid:0000-0001-9439-5346
mesh	D062409	Lunch	skos:exactMatch	ncit	C80250	Lunch	manually_reviewed	orcid:0000-0001-9439-5346
mesh	D062485	Breath Holding	skos:exactMatch	ncit	C121558	Breath Holding	manually_reviewed	orcid:0000-0001-9439-5346
mesh	D062445	Claudin-1	skos:exactMatch	hgnc	2032	CLDN1	manually_reviewed	orcid:0000-0001-9439-5346
mesh	D062446	Claudin-2	skos:exactMatch	hgnc	2041	CLDN2	manually_reviewed	orcid:0000-0001-9439-5346
mesh	D062465	Claudin-3	skos:exactMatch	hgnc	2045	CLDN3	manually_reviewed	orcid:0000-0001-9439-5346
mesh	D062506	Claudin-4	skos:exactMatch	hgnc	2046	CLDN4	manually_reviewed	orcid:0000-0001-9439-5346
mesh	D062507	Claudin-5	skos:exactMatch	hgnc	2047	CLDN5	manually_reviewed	orcid:0000-0001-9439-5346
mesh	D066249	Craving	skos:exactMatch	ncit	C41365	Craving	manually_reviewed	orcid:0000-0001-9439-5346
mesh	D064703	Family Nurse Practitioners	skos:exactMatch	ncit	C71290	Family Nurse Practitioner	manually_reviewed	orcid:0000-0001-9439-5346
mesh	D064690	Wakefulness-Promoting Agents	skos:exactMatch	chebi	CHEBI:77567	eugeroic	manually_reviewed	orcid:0000-0001-9439-5346
mesh	D020169	Caspases	skos:exactMatch	ncit	C18153	Caspase	manually_reviewed	orcid:0000-0001-9439-5346
mesh	D020170	Caspase 1	skos:exactMatch	hgnc	1499	CASP1	manually_reviewed	orcid:0000-0001-9439-5346
mesh	D053148	Caspase 3	skos:exactMatch	hgnc	1504	CASP3	manually_reviewed	orcid:0000-0001-9439-5346
mesh	D053178	Caspase 6	skos:exactMatch	hgnc	1507	CASP6	manually_reviewed	orcid:0000-0001-9439-5346
mesh	D053455	Caspase 10	skos:exactMatch	hgnc	1500	CASP10	manually_reviewed	orcid:0000-0001-9439-5346
mesh	D053456	Caspase 14	skos:exactMatch	hgnc	1502	CASP14	manually_reviewed	orcid:0000-0001-9439-5346
mesh	C033246	prostaglandin E3	skos:exactMatch	ncit	C121971	Prostaglandin E3	manually_reviewed	orcid:0000-0001-9439-5346
mesh	D011448	Prostaglandin Antagonists	skos:exactMatch	chebi	CHEBI:49023	prostaglandin antagonist	manually_reviewed	orcid:0000-0001-9439-5346
mesh	D011453	Prostaglandins	skos:exactMatch	ncit	C782	Prostaglandin	manually_reviewed	orcid:0000-0001-9439-5346
mesh	D011454	Prostaglandins A	skos:exactMatch	chebi	CHEBI:26334	prostaglandins A	manually_reviewed	orcid:0000-0001-9439-5346
mesh	D011456	Prostaglandins B	skos:exactMatch	chebi	CHEBI:26335	prostaglandins B	manually_reviewed	orcid:0000-0001-9439-5346
mesh	D011457	Prostaglandins D	skos:exactMatch	chebi	CHEBI:26337	prostaglandins D	manually_reviewed	orcid:0000-0001-9439-5346
mesh	D011458	Prostaglandins E	skos:exactMatch	chebi	CHEBI:26338	prostaglandins E	manually_reviewed	orcid:0000-0001-9439-5346
mesh	D011460	Prostaglandins F	skos:exactMatch	chebi	CHEBI:26340	prostaglandins F	manually_reviewed	orcid:0000-0001-9439-5346
mesh	D011462	Prostaglandins G	skos:exactMatch	chebi	CHEBI:26343	prostaglandins G	manually_reviewed	orcid:0000-0001-9439-5346
mesh	D011463	Prostaglandins H	skos:exactMatch	chebi	CHEBI:26344	prostaglandins H	manually_reviewed	orcid:0000-0001-9439-5346
mesh	D015230	Prostaglandin D2	skos:exactMatch	chebi	CHEBI:15555	prostaglandin D2	manually_reviewed	orcid:0000-0001-9439-5346
mesh	D044062	Prostaglandins I	skos:exactMatch	chebi	CHEBI:26345	prostaglandins I	manually_reviewed	orcid:0000-0001-9439-5346
mesh	D044262	Prostaglandin H2	skos:exactMatch	chebi	CHEBI:15554	prostaglandin H2	manually_reviewed	orcid:0000-0001-9439-5346
mesh	C000606551	remdesivir	skos:exactMatch	ncit	C152185	Remdesivir	manually_reviewed	orcid:0000-0001-9439-5346
mesh	C000623728	Rhinovirus C	skos:exactMatch	ncit	C112409	Rhinovirus C	manually_reviewed	orcid:0000-0001-9439-5346
mesh	C000623735	Rhinovirus B	skos:exactMatch	ncit	C112408	Rhinovirus B	manually_reviewed	orcid:0000-0001-9439-5346
mesh	C000623787	Rhinovirus A	skos:exactMatch	ncit	C112407	Rhinovirus A	manually_reviewed	orcid:0000-0001-9439-5346
mesh	C000592662	DORAVIRINE	skos:exactMatch	ncit	C171848	Doravirine	manually_reviewed	orcid:0000-0001-9439-5346
mesh	C063638	lobucavir	skos:exactMatch	ncit	C82253	Lobucavir	manually_reviewed	orcid:0000-0001-9439-5346
mesh	C066100	poliovirus receptor	skos:exactMatch	ncit	C118556	Poliovirus Receptor	manually_reviewed	orcid:0000-0001-9439-5346
mesh	C053001	adefovir	skos:exactMatch	ncit	C61526	Adefovir	manually_reviewed	orcid:0000-0001-9439-5346
mesh	C083858	emivirine	skos:exactMatch	ncit	C73147	Emivirine	manually_reviewed	orcid:0000-0001-9439-5346
mesh	C087098	virulizin	skos:exactMatch	ncit	C26677	Virulizin	manually_reviewed	orcid:0000-0001-9439-5346
mesh	C098320	efavirenz	skos:exactMatch	ncit	C29027	Efavirenz	manually_reviewed	orcid:0000-0001-9439-5346
mesh	C107733	cyanovirin N	skos:exactMatch	ncit	C1786	Cyanovirin-N	manually_reviewed	orcid:0000-0001-9439-5346
mesh	C414210	peramivir	skos:exactMatch	ncit	C81611	Peramivir	manually_reviewed	orcid:0000-0001-9439-5346
mesh	C400401	maribavir	skos:exactMatch	ncit	C82254	Maribavir	manually_reviewed	orcid:0000-0001-9439-5346
mesh	C118874	rupintrivir	skos:exactMatch	ncit	C82255	Rupintrivir	manually_reviewed	orcid:0000-0001-9439-5346
mesh	C453221	pritelivir	skos:exactMatch	ncit	C136516	Pritelivir	manually_reviewed	orcid:0000-0001-9439-5346
mesh	C462182	favipiravir	skos:exactMatch	ncit	C81605	Favipiravir	manually_reviewed	orcid:0000-0001-9439-5346
mesh	C481671	Dapivirine	skos:exactMatch	ncit	C73205	Dapivirine	manually_reviewed	orcid:0000-0001-9439-5346
mesh	C497721	pradefovir	skos:exactMatch	ncit	C66453	Pradefovir	manually_reviewed	orcid:0000-0001-9439-5346
mesh	C505045	Tecovirimat	skos:exactMatch	ncit	C81606	Tecovirimat	manually_reviewed	orcid:0000-0001-9439-5346
mesh	C549273	daclatasvir	skos:exactMatch	ncit	C114981	Daclatasvir	manually_reviewed	orcid:0000-0001-9439-5346
mesh	C525733	brincidofovir	skos:exactMatch	ncit	C90587	Brincidofovir	manually_reviewed	orcid:0000-0001-9439-5346
mesh	D000068696	Rilpivirine	skos:exactMatch	ncit	C76929	Rilpivirine	manually_reviewed	orcid:0000-0001-9439-5346
mesh	D000068698	Tenofovir	skos:exactMatch	ncit	C29490	Tenofovir	manually_reviewed	orcid:0000-0001-9439-5346
mesh	D000068898	Raltegravir Potassium	skos:exactMatch	ncit	C73823	Raltegravir Potassium	manually_reviewed	orcid:0000-0001-9439-5346
mesh	D000069446	Atazanavir Sulfate	skos:exactMatch	ncit	C28835	Atazanavir Sulfate	manually_reviewed	orcid:0000-0001-9439-5346
mesh	D000069454	Darunavir	skos:exactMatch	chebi	CHEBI:367163	darunavir	manually_reviewed	orcid:0000-0001-9439-5346
mesh	D000069474	Sofosbuvir	skos:exactMatch	ncit	C101263	Sofosbuvir	manually_reviewed	orcid:0000-0001-9439-5346
mesh	D000069616	Simeprevir	skos:exactMatch	ncit	C129015	Simeprevir	manually_reviewed	orcid:0000-0001-9439-5346
mesh	D000071243	Zika Virus Infection	skos:exactMatch	ncit	C128423	Zika Virus Infection	manually_reviewed	orcid:0000-0001-9439-5346
mesh	D000071244	Zika Virus	skos:exactMatch	ncit	C128553	Zika Virus	manually_reviewed	orcid:0000-0001-9439-5346
mesh	D000072230	Sustained Virologic Response	skos:exactMatch	ncit	C120598	Sustained Virologic Response	manually_reviewed	orcid:0000-0001-9439-5346
mesh	D000072596	Hepatitis A Virus Cellular Receptor 1	skos:exactMatch	ncit	C116608	Hepatitis A Virus Cellular Receptor 1	manually_reviewed	orcid:0000-0001-9439-5346
mesh	D000072597	Hepatitis A Virus Cellular Receptor 2	skos:exactMatch	ncit	C104278	Hepatitis A Virus Cellular Receptor 2	manually_reviewed	orcid:0000-0001-9439-5346
mesh	D000073638	Alphacoronavirus	skos:exactMatch	ncit	C119319	Alphacoronavirus	manually_reviewed	orcid:0000-0001-9439-5346
mesh	D000073640	Betacoronavirus	skos:exactMatch	ncit	C113207	Betacoronavirus	manually_reviewed	orcid:0000-0001-9439-5346
mesh	D000073642	Gammacoronavirus	skos:exactMatch	ncit	C122313	Gammacoronavirus	manually_reviewed	orcid:0000-0001-9439-5346
mesh	D000077483	Valacyclovir	skos:exactMatch	ncit	C28235	Valacyclovir	manually_reviewed	orcid:0000-0001-9439-5346
mesh	D000077560	Enfuvirtide	skos:exactMatch	ncit	C2105	Enfuvirtide	manually_reviewed	orcid:0000-0001-9439-5346
mesh	D000077562	Valganciclovir	skos:exactMatch	ncit	C2629	Valganciclovir	manually_reviewed	orcid:0000-0001-9439-5346
mesh	D000077592	Maraviroc	skos:exactMatch	ncit	C73144	Maraviroc	manually_reviewed	orcid:0000-0001-9439-5346
mesh	D000077595	Famciclovir	skos:exactMatch	ncit	C29044	Famciclovir	manually_reviewed	orcid:0000-0001-9439-5346
mesh	D000080309	Environmental DNA	skos:exactMatch	ncit	C169106	Environmental DNA	manually_reviewed	orcid:0000-0001-9439-5346
mesh	D000077404	Cidofovir	skos:exactMatch	ncit	C1600	Cidofovir	manually_reviewed	orcid:0000-0001-9439-5346
mesh	D000076142	Virtual Reality	skos:exactMatch	ncit	C18468	Virtual Reality	manually_reviewed	orcid:0000-0001-9439-5346
mesh	D000212	Acyclovir	skos:exactMatch	ncit	C205	Acyclovir	manually_reviewed	orcid:0000-0001-9439-5346
mesh	D000257	Adenoviridae Infections	skos:exactMatch	ncit	C115149	Adenovirus Infection	manually_reviewed	orcid:0000-0001-9439-5346
mesh	D000524	Alphavirus	skos:exactMatch	ncit	C112030	Alphavirus	manually_reviewed	orcid:0000-0001-9439-5346
mesh	D000998	Antiviral Agents	skos:exactMatch	ncit	C281	Antiviral Agent	manually_reviewed	orcid:0000-0001-9439-5346
mesh	D001103	Arboviruses	skos:exactMatch	ncit	C112230	Arbovirus	manually_reviewed	orcid:0000-0001-9439-5346
mesh	D001739	BK Virus	skos:exactMatch	ncit	C89820	BK Virus	manually_reviewed	orcid:0000-0001-9439-5346
mesh	D001355	Alpharetrovirus	skos:exactMatch	ncit	C14186	Alpharetrovirus	manually_reviewed	orcid:0000-0001-9439-5346
mesh	D002043	Bunyaviridae	skos:exactMatch	ncit	C112028	Bunyaviridae	manually_reviewed	orcid:0000-0001-9439-5346
mesh	D002139	Caliciviridae	skos:exactMatch	ncit	C14304	Caliciviridae	manually_reviewed	orcid:0000-0001-9439-5346
mesh	D003236	Conjunctivitis, Viral	skos:exactMatch	ncit	C34509	Viral Conjunctivitis	manually_reviewed	orcid:0000-0001-9439-5346
mesh	D003716	Dengue Virus	skos:exactMatch	ncit	C112036	Dengue Virus	manually_reviewed	orcid:0000-0001-9439-5346
mesh	D004263	DNA Tumor Viruses	skos:exactMatch	ncit	C14199	DNA Tumor Virus	manually_reviewed	orcid:0000-0001-9439-5346
mesh	D004267	DNA Viruses	skos:exactMatch	ncit	C14200	DNA Virus	manually_reviewed	orcid:0000-0001-9439-5346
mesh	D004777	Environment	skos:exactMatch	ncit	C16551	Environment	manually_reviewed	orcid:0000-0001-9439-5346
mesh	D004781	Environmental Exposure	skos:exactMatch	ncit	C16552	Environmental Exposure	manually_reviewed	orcid:0000-0001-9439-5346
mesh	D004860	Infectious Anemia Virus, Equine	skos:exactMatch	ncit	C14205	Equine Infectious Anemia Virus	manually_reviewed	orcid:0000-0001-9439-5346
mesh	D005416	Flavivirus	skos:exactMatch	ncit	C14208	Flavivirus	manually_reviewed	orcid:0000-0001-9439-5346
mesh	D019213	Rubulavirus	skos:exactMatch	ncit	C14326	Rubulavirus	manually_reviewed	orcid:0000-0001-9439-5346
mesh	D012229	Rhinovirus	skos:exactMatch	ncit	C77200	Rhinovirus	manually_reviewed	orcid:0000-0001-9439-5346
mesh	D012209	Rhabdoviridae	skos:exactMatch	ncit	C112027	Rhabdoviridae	manually_reviewed	orcid:0000-0001-9439-5346
mesh	D012254	Ribavirin	skos:exactMatch	ncit	C807	Ribavirin	manually_reviewed	orcid:0000-0001-9439-5346
mesh	D012328	RNA Viruses	skos:exactMatch	ncit	C14269	RNA Virus	manually_reviewed	orcid:0000-0001-9439-5346
mesh	D012412	Rubella virus	skos:exactMatch	ncit	C77198	Rubella Virus	manually_reviewed	orcid:0000-0001-9439-5346
mesh	D012901	Variola virus	skos:exactMatch	ncit	C96527	Variola Virus	manually_reviewed	orcid:0000-0001-9439-5346
mesh	D013155	Spleen Focus-Forming Viruses	skos:exactMatch	ncit	C14276	Spleen Focus-Forming Virus	manually_reviewed	orcid:0000-0001-9439-5346
mesh	D014035	Togaviridae	skos:exactMatch	ncit	C77197	Togaviridae	manually_reviewed	orcid:0000-0001-9439-5346
mesh	D012190	Retroviridae	skos:exactMatch	ncit	C14268	Retroviridae	manually_reviewed	orcid:0000-0001-9439-5346
mesh	D012087	Reoviridae	skos:exactMatch	ncit	C112026	Reoviridae	manually_reviewed	orcid:0000-0001-9439-5346
mesh	D011212	Poxviridae	skos:exactMatch	ncit	C14261	Poxvirus	manually_reviewed	orcid:0000-0001-9439-5346
mesh	D011120	Polyomavirus	skos:exactMatch	ncit	C14260	Polyomavirus	manually_reviewed	orcid:0000-0001-9439-5346
mesh	D010942	Plant Viruses	skos:exactMatch	ncit	C14257	Plant Virus	manually_reviewed	orcid:0000-0001-9439-5346
mesh	D009975	Orthomyxoviridae	skos:exactMatch	ncit	C53453	Orthomyxoviridae	manually_reviewed	orcid:0000-0001-9439-5346
mesh	D010252	Paramyxoviridae	skos:exactMatch	ncit	C14255	Paramyxoviridae	manually_reviewed	orcid:0000-0001-9439-5346
mesh	D010285	Pseudocowpox Virus	skos:exactMatch	ncit	C112401	Pseudocowpox Virus	manually_reviewed	orcid:0000-0001-9439-5346
mesh	D010849	Picornaviridae	skos:exactMatch	ncit	C14256	Picornavirus	manually_reviewed	orcid:0000-0001-9439-5346
mesh	D011054	Poliovirus Vaccine, Inactivated	skos:exactMatch	ncit	C91715	Inactivated Poliovirus Vaccine	manually_reviewed	orcid:0000-0001-9439-5346
mesh	D014036	Togaviridae Infections	skos:exactMatch	ncit	C85192	Togaviridae Infection	manually_reviewed	orcid:0000-0001-9439-5346
mesh	D014484	United States Environmental Protection Agency	skos:exactMatch	ncit	C17236	Environmental Protection Agency	manually_reviewed	orcid:0000-0001-9439-5346
mesh	D045403	Henipavirus	skos:exactMatch	ncit	C112290	Henipavirus	manually_reviewed	orcid:0000-0001-9439-5346
mesh	D029322	Norovirus	skos:exactMatch	ncit	C112362	Norovirus	manually_reviewed	orcid:0000-0001-9439-5346
mesh	D014772	Viroids	skos:exactMatch	ncit	C95945	Viroid	manually_reviewed	orcid:0000-0001-9439-5346
mesh	D014773	Virology	skos:exactMatch	ncit	C17256	Virology	manually_reviewed	orcid:0000-0001-9439-5346
mesh	D014774	Virulence	skos:exactMatch	ncit	C28198	Virulence	manually_reviewed	orcid:0000-0001-9439-5346
mesh	D014780	Viruses	skos:exactMatch	ncit	C14283	Virus	manually_reviewed	orcid:0000-0001-9439-5346
mesh	D014903	West Virginia	skos:exactMatch	ncit	C43473	West Virginia	manually_reviewed	orcid:0000-0001-9439-5346
mesh	D014768	Virginia	skos:exactMatch	ncit	C43472	Virginia	manually_reviewed	orcid:0000-0001-9439-5346
mesh	D014767	United States Virgin Islands	skos:exactMatch	ncit	C17255	Virgin Islands, U.S.	manually_reviewed	orcid:0000-0001-9439-5346
mesh	D015774	Ganciclovir	skos:exactMatch	chebi	CHEBI:465284	ganciclovir	manually_reviewed	orcid:0000-0001-9439-5346
pr	PR:000050268	spike protein S2 (SARS-CoV-2)	skos:exactMatch	uniprot.chain	PRO_0000449648	Spike protein S2	manually_reviewed	orcid:0000-0001-9439-5346
pr	PR:000050267	spike protein S1 (SARS-CoV-2)	skos:exactMatch	uniprot.chain	PRO_0000449647	Spike protein S1	manually_reviewed	orcid:0000-0001-9439-5346
pr	PR:000050278	non-structural protein 9 (SARS-CoV-2)	skos:exactMatch	uniprot.chain	PRO_0000449627	Non-structural protein 9	manually_reviewed	orcid:0000-0001-9439-5346
pr	PR:000050277	non-structural protein 8 (SARS-CoV-2)	skos:exactMatch	uniprot.chain	PRO_0000449626	Non-structural protein 8	manually_reviewed	orcid:0000-0001-9439-5346
pr	PR:000050276	non-structural protein 7 (SARS-CoV-2)	skos:exactMatch	uniprot.chain	PRO_0000449625	Non-structural protein 7	manually_reviewed	orcid:0000-0001-9439-5346
pr	PR:000050275	non-structural protein 6 (SARS-CoV-2)	skos:exactMatch	uniprot.chain	PRO_0000449624	Non-structural protein 6	manually_reviewed	orcid:0000-0001-9439-5346
pr	PR:000050273	non-structural protein 4 (SARS-CoV-2)	skos:exactMatch	uniprot.chain	PRO_0000449622	Non-structural protein 4	manually_reviewed	orcid:0000-0001-9439-5346
pr	PR:000050272	non-structural protein 3 (SARS-CoV-2)	skos:exactMatch	uniprot.chain	PRO_0000449621	Non-structural protein 3	manually_reviewed	orcid:0000-0001-9439-5346
pr	PR:000050271	non-structural protein 2 (SARS-CoV-2)	skos:exactMatch	uniprot.chain	PRO_0000449620	Non-structural protein 2	manually_reviewed	orcid:0000-0001-9439-5346
pr	PR:000050280	non-structural protein 11 (SARS-CoV-2)	skos:exactMatch	uniprot.chain	PRO_0000449645	Non-structural protein 11	manually_reviewed	orcid:0000-0001-9439-5346
pr	PR:000050279	non-structural protein 10 (SARS-CoV-2)	skos:exactMatch	uniprot.chain	PRO_0000449628	Non-structural protein 10	manually_reviewed	orcid:0000-0001-9439-5346
pr	PR:000050270	host translation inhibitor nsp1 (SARS-CoV-2)	skos:exactMatch	uniprot.chain	PRO_0000449619	Host translation inhibitor nsp1	manually_reviewed	orcid:0000-0001-9439-5346
pr	PR:000050285	helicase (SARS-CoV-2)	skos:exactMatch	uniprot.chain	PRO_0000449630	Helicase	manually_reviewed	orcid:0000-0001-9439-5346
pr	PR:000050274	3C-like proteinase (SARS-CoV-2)	skos:exactMatch	uniprot.chain	PRO_0000449623	3C-like proteinase	manually_reviewed	orcid:0000-0001-9439-5346
pr	PR:000050288	2'-O-methyltransferase (SARS-CoV-2)	skos:exactMatch	uniprot.chain	PRO_0000449633	2'-O-methyltransferase	manually_reviewed	orcid:0000-0001-9439-5346
pr	PR:000036008	angiotensin I	skos:exactMatch	uniprot.chain	PRO_0000032457	Angiotensin-1	manual	orcid:0000-0001-9439-5346
pr	PR:000036009	angiotensin II	skos:exactMatch	uniprot.chain	PRO_0000032458	Angiotensin-2	manual	orcid:0000-0001-9439-5346
pr	PR:000036010	angiotensin III	skos:exactMatch	uniprot.chain	PRO_0000032459	Angiotensin-3	manual	orcid:0000-0001-9439-5346
pr	PR:000036011	angiotensin IV	skos:exactMatch	uniprot.chain	PRO_0000420663	Angiotensin-4	manual	orcid:0000-0001-9439-5346
pr	PR:000050135	complement C3 alpha chain (human)	skos:exactMatch	uniprot.chain	PRO_0000005909	Complement C3 alpha chain	manually_reviewed	orcid:0000-0001-9439-5346
pr	PR:000002450	caspase-1 isoform 1 cleaved 2	skos:exactMatch	uniprot.chain	PRO_0000004524	Caspase-1 subunit p10	manually_reviewed	orcid:0000-0001-9439-5346
pr	PR:000002454	caspase-3 isoform 1 cleaved 1	skos:exactMatch	uniprot.chain	PRO_0000004572	Caspase-3 subunit p12	manually_reviewed	orcid:0000-0001-9439-5346
pr	PR:000002455	caspase-3 isoform 1 cleaved 2	skos:exactMatch	uniprot.chain	PRO_0000004571	Caspase-3 subunit p17	manually_reviewed	orcid:0000-0001-9439-5346
pr	PR:000050084	155 kDa platelet multimerin (human)	skos:exactMatch	uniprot.chain	PRO_0000367048	155 kDa platelet multimerin	manually_reviewed	orcid:0000-0001-9439-5346
pr	PR:000035718	40S ribosomal protein S27a	skos:exactMatch	uniprot.chain	PRO_0000396478	40S ribosomal protein S27a	manually_reviewed	orcid:0000-0001-9439-5346
pr	PR:000050083	platelet glycoprotein Ia* (human)	skos:exactMatch	uniprot.chain	PRO_0000367047	Platelet glycoprotein Ia*	manually_reviewed	orcid:0000-0001-9439-5346
pr	PR:000050284	RNA-directed RNA polymerase (SARS-CoV-2)	skos:exactMatch	uniprot.chain	PRO_0000449629	RNA-directed RNA polymerase	manually_reviewed	orcid:0000-0001-9439-5346
pr	PR:000002439	BH3-interacting domain death agonist isoform 1 cleaved 1	skos:exactMatch	uniprot.chain	PRO_0000223233	BH3-interacting domain death agonist p15	manually_reviewed	orcid:0000-0001-9439-5346
pr	PR:000002440	BH3-interacting domain death agonist isoform 1 cleaved 2	skos:exactMatch	uniprot.chain	PRO_0000223232	BH3-interacting domain death agonist p13	manually_reviewed	orcid:0000-0001-9439-5346
pr	PR:000002441	BH3-interacting domain death agonist isoform 1 cleaved 3	skos:exactMatch	uniprot.chain	PRO_0000223231	BH3-interacting domain death agonist p11	manually_reviewed	orcid:0000-0001-9439-5346
mesh	D066258	Amphiregulin	skos:exactMatch	hgnc	651	AREG	manually_reviewed	orcid:0000-0001-9439-5346
mesh	D066260	Epiregulin	skos:exactMatch	hgnc	3443	EREG	manually_reviewed	orcid:0000-0001-9439-5346
mesh	D066257	Heparin-binding EGF-like Growth Factor	skos:exactMatch	hgnc	3059	HBEGF	manually_reviewed	orcid:0000-0001-9439-5346
pr	PR:000050287	uridylate-specific endoribonuclease (SARS-CoV-2)	skos:exactMatch	uniprot.chain	PRO_0000449632	Uridylate-specific endoribonuclease	manually_reviewed	orcid:0000-0001-9439-5346
mesh	D045473	SARS Virus	skos:exactMatch	ncit	C112432	SARS Coronavirus	manually_reviewed	orcid:0000-0001-9439-5346
mesh	C000656484	severe acute respiratory syndrome coronavirus 2	skos:exactMatch	ncit	C169076	SARS Coronavirus 2	manually_reviewed	orcid:0000-0001-9439-5346
mesh	C000657245	COVID-19	skos:exactMatch	doid	DOID:0080600	COVID-19	manually_reviewed	orcid:0000-0001-9439-5346
pr	PR:000050269	spike protein S2' (SARS-CoV-2)	skos:exactMatch	uniprot.chain	PRO_0000449649	Spike protein S2'	manual	orcid:0000-0001-9439-5346
pr	PR:000050266	spike glycoprotein, signal peptide removed form (SARS-CoV-2)	skos:exactMatch	uniprot.chain	PRO_0000449646	Spike glycoprotein	manual	orcid:0000-0001-9439-5346
pr	PR:000050265	ORF7a protein, signal peptide removed form (SARS-CoV-2)	skos:exactMatch	uniprot.chain	PRO_0000449654	ORF7a protein	manual	orcid:0000-0001-9439-5346
mesh	D065098	Catechol O-Methyltransferase Inhibitors	skos:exactMatch	chebi	CHEBI:48406	EC 2.1.1.6 (catechol O-methyltransferase) inhibitor	manually_reviewed	orcid:0000-0001-9439-5346
mesh	D065093	beta-Lactamase Inhibitors	skos:exactMatch	chebi	CHEBI:35625	EC 3.5.2.6 (beta-lactamase) inhibitor	manually_reviewed	orcid:0000-0001-9439-5346
mesh	D064801	Phospholipase A2 Inhibitors	skos:exactMatch	chebi	CHEBI:50469	EC 3.1.1.4 (phospholipase A2) inhibitor	manually_reviewed	orcid:0000-0001-9439-5346
mesh	D064546	Protein Kinase C beta	skos:exactMatch	hgnc	9395	PRKCB	manually_reviewed	orcid:0000-0001-9439-5346
mesh	D064424	Tobacco Use	skos:exactMatch	ncit	C18059	Tobacco Use	manually_reviewed	orcid:0000-0001-9439-5346
mesh	D063926	Drug Hypersensitivity Syndrome	skos:exactMatch	ncit	C112208	Drug Hypersensitivity Syndrome	manually_reviewed	orcid:0000-0001-9439-5346
mesh	D062385	Hydroxybenzoates	skos:exactMatch	chebi	CHEBI:24675	hydroxybenzoate	manually_reviewed	orcid:0000-0001-9439-5346
mesh	D062405	Motivational Interviewing	skos:exactMatch	ncit	C157765	Motivational Interviewing	manually_reviewed	orcid:0000-0001-9439-5346
mesh	D062407	Meals	skos:exactMatch	ncit	C80248	Meal	manually_reviewed	orcid:0000-0001-9439-5346
mesh	D062625	Cystadenofibroma	skos:exactMatch	ncit	C8985	Cystadenofibroma	manually_reviewed	orcid:0000-0001-9439-5346
mesh	D062645	Percutaneous Coronary Intervention	skos:exactMatch	ncit	C99521	Percutaneous Coronary Intervention	manually_reviewed	orcid:0000-0001-9439-5346
mesh	D062685	Steatocystoma Multiplex	skos:exactMatch	doid	DOID:0111556	steatocystoma multiplex	manually_reviewed	orcid:0000-0001-9439-5346
mesh	D062765	Junctional Adhesion Molecule B	skos:exactMatch	hgnc	14686	JAM2	manually_reviewed	orcid:0000-0001-9439-5346
mesh	D062786	Junctional Adhesion Molecule C	skos:exactMatch	hgnc	15532	JAM3	manually_reviewed	orcid:0000-0001-9439-5346
mesh	D061988	Proteasome Inhibitors	skos:exactMatch	ncit	C2160	Proteasome Inhibitor	manually_reviewed	orcid:0000-0001-9439-5346
mesh	D061986	MCF-7 Cells	skos:exactMatch	ncit	C18096	MCF7	manually_reviewed	orcid:0000-0001-9439-5346
mesh	D061965	Matrix Metalloproteinase Inhibitors	skos:exactMatch	chebi	CHEBI:50664	matrix metalloproteinase inhibitor	manually_reviewed	orcid:0000-0001-9439-5346
mesh	D062245	RxNorm	skos:exactMatch	ncit	C127112	RxNorm	manually_reviewed	orcid:0000-0001-9439-5346
mesh	D062187	Spinal Cord Stimulation	skos:exactMatch	ncit	C21023	Spinal Cord Stimulation	manually_reviewed	orcid:0000-0001-9439-5346
mesh	D062085	RNA, Long Noncoding	skos:exactMatch	ncit	C88924	LincRNA	manually_reviewed	orcid:0000-0001-9439-5346
mesh	D062071	Infant, Extremely Premature	skos:exactMatch	ncit	C114939	Extremely Preterm Infant	manually_reviewed	orcid:0000-0001-9439-5346
mesh	D062048	Narrow Band Imaging	skos:exactMatch	ncit	C116496	Narrow Band Imaging	manually_reviewed	orcid:0000-0001-9439-5346
mesh	D062365	Aminobenzoates	skos:exactMatch	chebi	CHEBI:22494	aminobenzoate	manually_reviewed	orcid:0000-0001-9439-5346
mesh	D062346	Molecular Medicine	skos:exactMatch	ncit	C18885	Molecular Medicine	manually_reviewed	orcid:0000-0001-9439-5346
mesh	D061466	Lopinavir	skos:exactMatch	chebi	CHEBI:31781	lopinavir	manually_reviewed	orcid:0000-0001-9439-5346
mesh	D000001	Calcimycin	skos:exactMatch	chebi	CHEBI:3305	Calcimycin	manually_reviewed	orcid:0000-0001-9439-5346
mesh	D000019	Abortifacient Agents	skos:exactMatch	chebi	CHEBI:50691	abortifacient	manually_reviewed	orcid:0000-0001-9439-5346
mesh	D000068180	Aripiprazole	skos:exactMatch	chebi	CHEBI:31236	aripiprazole	manually_reviewed	orcid:0000-0001-9439-5346
mesh	D000068338	Everolimus	skos:exactMatch	chebi	CHEBI:68478	everolimus	manually_reviewed	orcid:0000-0001-9439-5346
mesh	D000068576	Interferon beta-1b	skos:exactMatch	chebi	CHEBI:5938	Interferon beta-1b	manually_reviewed	orcid:0000-0001-9439-5346
mesh	D000068679	Emtricitabine	skos:exactMatch	chebi	CHEBI:31536	emtricitabine	manually_reviewed	orcid:0000-0001-9439-5346
mesh	D000068796	Orexin Receptor Antagonists	skos:exactMatch	chebi	CHEBI:83296	orexin receptor antagonist	manually_reviewed	orcid:0000-0001-9439-5346
mesh	D000069059	Atorvastatin	skos:exactMatch	chebi	CHEBI:39548	atorvastatin	manually_reviewed	orcid:0000-0001-9439-5346
mesh	D000069349	Linezolid	skos:exactMatch	chebi	CHEBI:63607	linezolid	manually_reviewed	orcid:0000-0001-9439-5346
mesh	D000069557	Travoprost	skos:exactMatch	chebi	CHEBI:746859	travoprost	manually_reviewed	orcid:0000-0001-9439-5346
mesh	D000070	Acebutolol	skos:exactMatch	chebi	CHEBI:2379	acebutolol	manually_reviewed	orcid:0000-0001-9439-5346
mesh	D000072318	Dibenzofurans	skos:exactMatch	chebi	CHEBI:38922	dibenzofurans	manually_reviewed	orcid:0000-0001-9439-5346
mesh	D000072376	Oxysterols	skos:exactMatch	chebi	CHEBI:53030	oxysterol	manually_reviewed	orcid:0000-0001-9439-5346
mesh	D000072664	Provitamins	skos:exactMatch	chebi	CHEBI:50188	provitamin	manually_reviewed	orcid:0000-0001-9439-5346
mesh	D000073	Acenaphthenes	skos:exactMatch	chebi	CHEBI:22156	acenaphthenes	manually_reviewed	orcid:0000-0001-9439-5346
mesh	D000074382	Greenhouse Gases	skos:exactMatch	chebi	CHEBI:76413	greenhouse gas	manually_reviewed	orcid:0000-0001-9439-5346
mesh	D000075163	Metallocenes	skos:exactMatch	chebi	CHEBI:33963	metallocene	manually_reviewed	orcid:0000-0001-9439-5346
mesh	D000077145	Sulfanilamide	skos:exactMatch	chebi	CHEBI:45373	sulfanilamide	manually_reviewed	orcid:0000-0001-9439-5346
mesh	D000077149	Sevoflurane	skos:exactMatch	chebi	CHEBI:9130	sevoflurane	manually_reviewed	orcid:0000-0001-9439-5346
mesh	D000077150	Oxaliplatin	skos:exactMatch	chebi	CHEBI:31941	oxaliplatin	manually_reviewed	orcid:0000-0001-9439-5346
mesh	D000077157	Sorafenib	skos:exactMatch	chebi	CHEBI:50924	sorafenib	manually_reviewed	orcid:0000-0001-9439-5346
mesh	D000077205	Pioglitazone	skos:exactMatch	chebi	CHEBI:8228	pioglitazone	manually_reviewed	orcid:0000-0001-9439-5346
mesh	D000077208	Remifentanil	skos:exactMatch	chebi	CHEBI:8802	remifentanil	manually_reviewed	orcid:0000-0001-9439-5346
mesh	D000077210	Sunitinib	skos:exactMatch	chebi	CHEBI:38940	sunitinib	manually_reviewed	orcid:0000-0001-9439-5346
mesh	D000077222	Limonene	skos:exactMatch	chebi	CHEBI:15384	limonene	manually_reviewed	orcid:0000-0001-9439-5346
mesh	D000077236	Topiramate	skos:exactMatch	chebi	CHEBI:63631	topiramate	manually_reviewed	orcid:0000-0001-9439-5346
mesh	D000077261	Carvedilol	skos:exactMatch	chebi	CHEBI:3441	carvedilol	manually_reviewed	orcid:0000-0001-9439-5346
mesh	D000077266	Moxifloxacin	skos:exactMatch	chebi	CHEBI:63611	moxifloxacin	manually_reviewed	orcid:0000-0001-9439-5346
mesh	D000077271	Imiquimod	skos:exactMatch	chebi	CHEBI:36704	imiquimod	manually_reviewed	orcid:0000-0001-9439-5346
mesh	D000077276	Lycopene	skos:exactMatch	chebi	CHEBI:15948	lycopene	manually_reviewed	orcid:0000-0001-9439-5346
mesh	D000077287	Levetiracetam	skos:exactMatch	chebi	CHEBI:6437	levetiracetam	manually_reviewed	orcid:0000-0001-9439-5346
mesh	D000072338	Dibenzofurans, Polychlorinated	skos:exactMatch	chebi	CHEBI:134046	polychlorinated dibenzofuran	manually_reviewed	orcid:0000-0001-9439-5346
mesh	D000072317	Polychlorinated Dibenzodioxins	skos:exactMatch	chebi	CHEBI:36682	polychlorinated dibenzodioxine	manually_reviewed	orcid:0000-0001-9439-5346
mesh	D000077290	Harmala Alkaloids	skos:exactMatch	chebi	CHEBI:61379	harmala alkaloid	manually_reviewed	orcid:0000-0001-9439-5346
mesh	D000077289	Letrozole	skos:exactMatch	chebi	CHEBI:6413	letrozole	manually_reviewed	orcid:0000-0001-9439-5346
mesh	D000077288	Troglitazone	skos:exactMatch	chebi	CHEBI:9753	troglitazone	manually_reviewed	orcid:0000-0001-9439-5346
mesh	D000077335	Desflurane	skos:exactMatch	chebi	CHEBI:4445	desflurane	manually_reviewed	orcid:0000-0001-9439-5346
mesh	D000077336	Caspofungin	skos:exactMatch	chebi	CHEBI:474180	caspofungin	manually_reviewed	orcid:0000-0001-9439-5346
mesh	D000077339	Leflunomide	skos:exactMatch	chebi	CHEBI:6402	leflunomide	manually_reviewed	orcid:0000-0001-9439-5346
mesh	D000077405	Irbesartan	skos:exactMatch	chebi	CHEBI:5959	irbesartan	manually_reviewed	orcid:0000-0001-9439-5346
mesh	D000077409	Tamsulosin	skos:exactMatch	chebi	CHEBI:9398	tamsulosin	manually_reviewed	orcid:0000-0001-9439-5346
mesh	D000077333	Telmisartan	skos:exactMatch	chebi	CHEBI:9434	telmisartan	manually_reviewed	orcid:0000-0001-9439-5346
mesh	D000077422	Enrofloxacin	skos:exactMatch	chebi	CHEBI:35720	enrofloxacin	manually_reviewed	orcid:0000-0001-9439-5346
mesh	D000077465	Cabergoline	skos:exactMatch	chebi	CHEBI:3286	cabergoline	manually_reviewed	orcid:0000-0001-9439-5346
mesh	D000077466	Tirofiban	skos:exactMatch	chebi	CHEBI:9605	tirofiban	manually_reviewed	orcid:0000-0001-9439-5346
mesh	D000077484	Vemurafenib	skos:exactMatch	chebi	CHEBI:63637	vemurafenib	manually_reviewed	orcid:0000-0001-9439-5346
mesh	D000077545	Eplerenone	skos:exactMatch	chebi	CHEBI:31547	eplerenone	manually_reviewed	orcid:0000-0001-9439-5346
mesh	D000077553	Edaravone	skos:exactMatch	chebi	CHEBI:31530	edaravone	manually_reviewed	orcid:0000-0001-9439-5346
mesh	D000077554	Levobupivacaine	skos:exactMatch	chebi	CHEBI:6149	levobupivacaine	manually_reviewed	orcid:0000-0001-9439-5346
mesh	D000077583	Quinapril	skos:exactMatch	chebi	CHEBI:8713	quinapril	manually_reviewed	orcid:0000-0001-9439-5346
mesh	D000077590	Mivacurium	skos:exactMatch	chebi	CHEBI:6958	Mivacurium	manually_reviewed	orcid:0000-0001-9439-5346
mesh	D000077609	O-(Chloroacetylcarbamoyl)fumagillol	skos:exactMatch	chebi	CHEBI:90748	O-(chloroacetylcarbamoyl)fumagillol	manually_reviewed	orcid:0000-0001-9439-5346
mesh	D000077613	Etoricoxib	skos:exactMatch	chebi	CHEBI:6339	etoricoxib	manually_reviewed	orcid:0000-0001-9439-5346
mesh	D000077723	Cefepime	skos:exactMatch	chebi	CHEBI:478164	cefepime	manually_reviewed	orcid:0000-0001-9439-5346
mesh	D000077731	Meropenem	skos:exactMatch	chebi	CHEBI:43968	meropenem	manually_reviewed	orcid:0000-0001-9439-5346
mesh	D000078183	Oxindoles	skos:exactMatch	chebi	CHEBI:38459	oxindoles	manually_reviewed	orcid:0000-0001-9439-5346
mesh	D000078102	Lumefantrine	skos:exactMatch	chebi	CHEBI:156095	lumefantrine	manually_reviewed	orcid:0000-0001-9439-5346
mesh	D000077922	Thiamethoxam	skos:exactMatch	chebi	CHEBI:39185	thiamethoxam	manually_reviewed	orcid:0000-0001-9439-5346
mesh	D000077771	Methantheline	skos:exactMatch	chebi	CHEBI:6817	Methantheline	manually_reviewed	orcid:0000-0001-9439-5346
mesh	D000077770	Amifampridine	skos:exactMatch	chebi	CHEBI:135948	amifampridine	manually_reviewed	orcid:0000-0001-9439-5346
mesh	D000077769	Rilmenidine	skos:exactMatch	chebi	CHEBI:8862	Rilmenidine	manually_reviewed	orcid:0000-0001-9439-5346
mesh	D000078223	5-Methoxypsoralen	skos:exactMatch	chebi	CHEBI:18293	5-methoxypsoralen	manually_reviewed	orcid:0000-0001-9439-5346
mesh	D000078328	Felbamate	skos:exactMatch	chebi	CHEBI:4995	felbamate	manually_reviewed	orcid:0000-0001-9439-5346
mesh	D000078330	Oxcarbazepine	skos:exactMatch	chebi	CHEBI:7824	oxcarbazepine	manually_reviewed	orcid:0000-0001-9439-5346
mesh	D000078604	Secretagogues	skos:exactMatch	chebi	CHEBI:90414	secretagogue	manually_reviewed	orcid:0000-0001-9439-5346
mesh	D000078785	Mirtazapine	skos:exactMatch	chebi	CHEBI:6950	mirtazapine	manually_reviewed	orcid:0000-0001-9439-5346
mesh	D000078789	Polyacetylene Polymer	skos:exactMatch	chebi	CHEBI:60552	polyacetylene polymer	manually_reviewed	orcid:0000-0001-9439-5346
mesh	D000079	Acetaldehyde	skos:exactMatch	chebi	CHEBI:15343	acetaldehyde	manually_reviewed	orcid:0000-0001-9439-5346
mesh	D000080	Acetals	skos:exactMatch	chebi	CHEBI:59769	acetal	manually_reviewed	orcid:0000-0001-9439-5346
mesh	D000080084	Calicheamicins	skos:exactMatch	chebi	CHEBI:64068	calicheamicin	manually_reviewed	orcid:0000-0001-9439-5346
mesh	D000081	Acetamides	skos:exactMatch	chebi	CHEBI:22160	acetamides	manually_reviewed	orcid:0000-0001-9439-5346
mesh	D000081026	Polyprenols	skos:exactMatch	chebi	CHEBI:26199	polyprenol	manually_reviewed	orcid:0000-0001-9439-5346
mesh	D000081503	Organoiron Compounds	skos:exactMatch	chebi	CHEBI:51185	organoiron compound	manually_reviewed	orcid:0000-0001-9439-5346
mesh	D000086	Acetazolamide	skos:exactMatch	chebi	CHEBI:27690	acetazolamide	manually_reviewed	orcid:0000-0001-9439-5346
mesh	D000093	Acetoin	skos:exactMatch	chebi	CHEBI:15688	acetoin	manually_reviewed	orcid:0000-0001-9439-5346
mesh	D000096	Acetone	skos:exactMatch	chebi	CHEBI:15347	acetone	manually_reviewed	orcid:0000-0001-9439-5346
mesh	D000098	Acetophenones	skos:exactMatch	chebi	CHEBI:22187	acetophenones	manually_reviewed	orcid:0000-0001-9439-5346
mesh	D000109	Acetylcholine	skos:exactMatch	chebi	CHEBI:15355	acetylcholine	manually_reviewed	orcid:0000-0001-9439-5346
mesh	D000114	Acetylene	skos:exactMatch	chebi	CHEBI:27518	acetylene	manually_reviewed	orcid:0000-0001-9439-5346
mesh	D000156	Aconitic Acid	skos:exactMatch	chebi	CHEBI:22211	aconitic acid	manually_reviewed	orcid:0000-0001-9439-5346
mesh	D000157	Aconitine	skos:exactMatch	chebi	CHEBI:2430	aconitine	manually_reviewed	orcid:0000-0001-9439-5346
mesh	D000165	Acridine Orange	skos:exactMatch	chebi	CHEBI:51739	acridine orange	manually_reviewed	orcid:0000-0001-9439-5346
mesh	D000166	Acridines	skos:exactMatch	chebi	CHEBI:22213	acridines	manually_reviewed	orcid:0000-0001-9439-5346
mesh	D000171	Acrolein	skos:exactMatch	chebi	CHEBI:15368	acrolein	manually_reviewed	orcid:0000-0001-9439-5346
mesh	D000145	Acids, Aldehydic	skos:exactMatch	chebi	CHEBI:26643	aldehydic acid	manually_reviewed	orcid:0000-0001-9439-5346
mesh	D000178	Acrylamides	skos:exactMatch	chebi	CHEBI:22216	acrylamides	manually_reviewed	orcid:0000-0001-9439-5346
mesh	D000181	Acrylonitrile	skos:exactMatch	chebi	CHEBI:28217	acrylonitrile	manually_reviewed	orcid:0000-0001-9439-5346
mesh	D000186	Actinium	skos:exactMatch	chebi	CHEBI:33337	actinium atom	manually_reviewed	orcid:0000-0001-9439-5346
mesh	D000225	Adenine	skos:exactMatch	chebi	CHEBI:16708	adenine	manually_reviewed	orcid:0000-0001-9439-5346
mesh	D000241	Adenosine	skos:exactMatch	chebi	CHEBI:16335	adenosine	manually_reviewed	orcid:0000-0001-9439-5346
mesh	D000255	Adenosine Triphosphate	skos:exactMatch	chebi	CHEBI:15422	ATP	manually_reviewed	orcid:0000-0001-9439-5346
mesh	D000325	Adrenodoxin	skos:exactMatch	chebi	CHEBI:48962	adrenodoxin	manually_reviewed	orcid:0000-0001-9439-5346
mesh	D000345	Affinity Labels	skos:exactMatch	chebi	CHEBI:60788	affinity label	manually_reviewed	orcid:0000-0001-9439-5346
mesh	D000376	Agmatine	skos:exactMatch	chebi	CHEBI:17431	agmatine	manually_reviewed	orcid:0000-0001-9439-5346
mesh	D000404	Ajmaline	skos:exactMatch	chebi	CHEBI:28462	ajmaline	manually_reviewed	orcid:0000-0001-9439-5346
mesh	D000409	Alanine	skos:exactMatch	chebi	CHEBI:16449	alanine	manually_reviewed	orcid:0000-0001-9439-5346
mesh	D000420	Albuterol	skos:exactMatch	chebi	CHEBI:2549	albuterol	manually_reviewed	orcid:0000-0001-9439-5346
mesh	D000431	Ethanol	skos:exactMatch	chebi	CHEBI:16236	ethanol	manually_reviewed	orcid:0000-0001-9439-5346
mesh	D000432	Methanol	skos:exactMatch	chebi	CHEBI:17790	methanol	manually_reviewed	orcid:0000-0001-9439-5346
mesh	D000443	Alcuronium	skos:exactMatch	chebi	CHEBI:55313	alcuronium	manually_reviewed	orcid:0000-0001-9439-5346
mesh	D000447	Aldehydes	skos:exactMatch	chebi	CHEBI:17478	aldehyde	manually_reviewed	orcid:0000-0001-9439-5346
mesh	D000448	Aldicarb	skos:exactMatch	chebi	CHEBI:2555	aldicarb	manually_reviewed	orcid:0000-0001-9439-5346
mesh	D000450	Aldosterone	skos:exactMatch	chebi	CHEBI:27584	aldosterone	manually_reviewed	orcid:0000-0001-9439-5346
mesh	D000466	Alkadienes	skos:exactMatch	chebi	CHEBI:33646	alkadiene	manually_reviewed	orcid:0000-0001-9439-5346
mesh	D000473	Alkanes	skos:exactMatch	chebi	CHEBI:18310	alkane	manually_reviewed	orcid:0000-0001-9439-5346
mesh	D000479	Alkylmercury Compounds	skos:exactMatch	chebi	CHEBI:33255	alkylmercury compound	manually_reviewed	orcid:0000-0001-9439-5346
mesh	D000481	Allantoin	skos:exactMatch	chebi	CHEBI:15676	allantoin	manually_reviewed	orcid:0000-0001-9439-5346
mesh	D000485	Allergens	skos:exactMatch	chebi	CHEBI:50904	allergen	manually_reviewed	orcid:0000-0001-9439-5346
mesh	D000493	Allopurinol	skos:exactMatch	chebi	CHEBI:40279	allopurinol	manually_reviewed	orcid:0000-0001-9439-5346
mesh	D000500	Allylestrenol	skos:exactMatch	chebi	CHEBI:31189	Allylestrenol	manually_reviewed	orcid:0000-0001-9439-5346
mesh	D000523	Algestone	skos:exactMatch	chebi	CHEBI:763	algestone	manually_reviewed	orcid:0000-0001-9439-5346
mesh	D000525	Alprazolam	skos:exactMatch	chebi	CHEBI:2611	alprazolam	manually_reviewed	orcid:0000-0001-9439-5346
mesh	D000547	Amantadine	skos:exactMatch	chebi	CHEBI:2618	amantadine	manually_reviewed	orcid:0000-0001-9439-5346
mesh	D000576	Americium	skos:exactMatch	chebi	CHEBI:33389	americium atom	manually_reviewed	orcid:0000-0001-9439-5346
mesh	D000583	Amikacin	skos:exactMatch	chebi	CHEBI:2637	amikacin	manually_reviewed	orcid:0000-0001-9439-5346
mesh	D000584	Amiloride	skos:exactMatch	chebi	CHEBI:2639	amiloride	manually_reviewed	orcid:0000-0001-9439-5346
mesh	D000605	Amino Alcohols	skos:exactMatch	chebi	CHEBI:22478	amino alcohol	manually_reviewed	orcid:0000-0001-9439-5346
mesh	D000606	Amino Sugars	skos:exactMatch	chebi	CHEBI:28963	amino sugar	manually_reviewed	orcid:0000-0001-9439-5346
mesh	D000609	Aminoacridines	skos:exactMatch	chebi	CHEBI:51803	aminoacridines	manually_reviewed	orcid:0000-0001-9439-5346
mesh	D000625	Aminooxyacetic Acid	skos:exactMatch	chebi	CHEBI:40823	aminooxyacetic acid	manually_reviewed	orcid:0000-0001-9439-5346
mesh	D000628	Aminophylline	skos:exactMatch	chebi	CHEBI:2659	aminophylline	manually_reviewed	orcid:0000-0001-9439-5346
mesh	D000631	Aminopyridines	skos:exactMatch	chebi	CHEBI:38207	aminopyridine	manually_reviewed	orcid:0000-0001-9439-5346
mesh	D000634	Aminoquinolines	skos:exactMatch	chebi	CHEBI:36709	aminoquinoline	manually_reviewed	orcid:0000-0001-9439-5346
mesh	D000639	Amitriptyline	skos:exactMatch	chebi	CHEBI:2666	amitriptyline	manually_reviewed	orcid:0000-0001-9439-5346
mesh	D000640	Amitrole	skos:exactMatch	chebi	CHEBI:40036	amitrole	manually_reviewed	orcid:0000-0001-9439-5346
mesh	D000641	Ammonia	skos:exactMatch	chebi	CHEBI:16134	ammonia	manually_reviewed	orcid:0000-0001-9439-5346
mesh	D000644	Quaternary Ammonium Compounds	skos:exactMatch	chebi	CHEBI:35273	quaternary ammonium salt	manually_reviewed	orcid:0000-0001-9439-5346
mesh	D000655	Amodiaquine	skos:exactMatch	chebi	CHEBI:2674	amodiaquine	manually_reviewed	orcid:0000-0001-9439-5346
mesh	D000658	Amoxicillin	skos:exactMatch	chebi	CHEBI:2676	amoxicillin	manually_reviewed	orcid:0000-0001-9439-5346
mesh	D000661	Amphetamine	skos:exactMatch	chebi	CHEBI:2679	amphetamine	manually_reviewed	orcid:0000-0001-9439-5346
mesh	D000662	Amphetamines	skos:exactMatch	chebi	CHEBI:35338	amphetamines	manually_reviewed	orcid:0000-0001-9439-5346
mesh	D000667	Ampicillin	skos:exactMatch	chebi	CHEBI:28971	ampicillin	manually_reviewed	orcid:0000-0001-9439-5346
mesh	D000654	Amobarbital	skos:exactMatch	chebi	CHEBI:2673	amobarbital	manually_reviewed	orcid:0000-0001-9439-5346
mesh	D000638	Amiodarone	skos:exactMatch	chebi	CHEBI:2663	amiodarone	manually_reviewed	orcid:0000-0001-9439-5346
mesh	D000701	Analgesics, Opioid	skos:exactMatch	chebi	CHEBI:35482	opioid analgesic	manually_reviewed	orcid:0000-0001-9439-5346
mesh	D000968	Antimycin A	skos:exactMatch	chebi	CHEBI:2762	antimycin A	manually_reviewed	orcid:0000-0001-9439-5346
mesh	D000931	Antidotes	skos:exactMatch	chebi	CHEBI:50247	antidote	manually_reviewed	orcid:0000-0001-9439-5346
mesh	D000983	Antipyrine	skos:exactMatch	chebi	CHEBI:31225	antipyrine	manually_reviewed	orcid:0000-0001-9439-5346
mesh	D000982	Antipruritics	skos:exactMatch	chebi	CHEBI:59683	antipruritic drug	manually_reviewed	orcid:0000-0001-9439-5346
mesh	D000981	Antiprotozoal Agents	skos:exactMatch	chebi	CHEBI:35820	antiprotozoal drug	manually_reviewed	orcid:0000-0001-9439-5346
mesh	D000980	Antiplatyhelmintic Agents	skos:exactMatch	chebi	CHEBI:35684	antiplatyhelmintic drug	manually_reviewed	orcid:0000-0001-9439-5346
mesh	D000935	Antifungal Agents	skos:exactMatch	chebi	CHEBI:35718	antifungal agent	manually_reviewed	orcid:0000-0001-9439-5346
mesh	D000934	Antifoaming Agents	skos:exactMatch	chebi	CHEBI:77973	antifoaming agent	manually_reviewed	orcid:0000-0001-9439-5346
mesh	D000933	Antifibrinolytic Agents	skos:exactMatch	chebi	CHEBI:48675	antifibrinolytic drug	manually_reviewed	orcid:0000-0001-9439-5346
mesh	D000924	Anticholesteremic Agents	skos:exactMatch	chebi	CHEBI:35821	anticholesteremic drug	manually_reviewed	orcid:0000-0001-9439-5346
mesh	D000897	Anti-Ulcer Agents	skos:exactMatch	chebi	CHEBI:49201	anti-ulcer drug	manually_reviewed	orcid:0000-0001-9439-5346
mesh	D001074	Propoxur	skos:exactMatch	chebi	CHEBI:34938	propoxur	manually_reviewed	orcid:0000-0001-9439-5346
mesh	D001059	Apoproteins	skos:exactMatch	chebi	CHEBI:13850	apoprotein	manually_reviewed	orcid:0000-0001-9439-5346
mesh	D001052	Apoferritins	skos:exactMatch	chebi	CHEBI:2784	Apoferritin	manually_reviewed	orcid:0000-0001-9439-5346
mesh	D000995	Antitubercular Agents	skos:exactMatch	chebi	CHEBI:33231	antitubercular agent	manually_reviewed	orcid:0000-0001-9439-5346
mesh	D001120	Arginine	skos:exactMatch	chebi	CHEBI:29016	arginine	manually_reviewed	orcid:0000-0001-9439-5346
mesh	D001147	Arsanilic Acid	skos:exactMatch	chebi	CHEBI:49477	arsanilic acid	manually_reviewed	orcid:0000-0001-9439-5346
mesh	D001151	Arsenic	skos:exactMatch	chebi	CHEBI:27563	arsenic atom	manually_reviewed	orcid:0000-0001-9439-5346
mesh	D001153	Arsphenamine	skos:exactMatch	chebi	CHEBI:9016	arsphenamine	manually_reviewed	orcid:0000-0001-9439-5346
mesh	D001252	Astringents	skos:exactMatch	chebi	CHEBI:74783	astringent	manually_reviewed	orcid:0000-0001-9439-5346
mesh	D001278	Atractyloside	skos:exactMatch	chebi	CHEBI:2913	Atractyloside	manually_reviewed	orcid:0000-0001-9439-5346
mesh	D001279	Atracurium	skos:exactMatch	chebi	CHEBI:2914	atracurium	manually_reviewed	orcid:0000-0001-9439-5346
mesh	D001280	Atrazine	skos:exactMatch	chebi	CHEBI:15930	atrazine	manually_reviewed	orcid:0000-0001-9439-5346
mesh	D001285	Atropine	skos:exactMatch	chebi	CHEBI:16684	atropine	manually_reviewed	orcid:0000-0001-9439-5346
mesh	D001430	Bacteriocins	skos:exactMatch	chebi	CHEBI:48081	bacteriocin	manually_reviewed	orcid:0000-0001-9439-5346
mesh	D001429	Bacteriochlorophylls	skos:exactMatch	chebi	CHEBI:38201	bacteriochlorophyll	manually_reviewed	orcid:0000-0001-9439-5346
mesh	D001414	Bacitracin	skos:exactMatch	chebi	CHEBI:28669	bacitracin	manually_reviewed	orcid:0000-0001-9439-5346
mesh	D001391	Azo Compounds	skos:exactMatch	chebi	CHEBI:37533	azo compound	manually_reviewed	orcid:0000-0001-9439-5346
mesh	D001384	Azetidines	skos:exactMatch	chebi	CHEBI:38777	azetidines	manually_reviewed	orcid:0000-0001-9439-5346
mesh	D001565	Benzoates	skos:exactMatch	chebi	CHEBI:22718	benzoates	manually_reviewed	orcid:0000-0001-9439-5346
mesh	D001566	Benzocaine	skos:exactMatch	chebi	CHEBI:116735	benzocaine	manually_reviewed	orcid:0000-0001-9439-5346
mesh	D001554	Benzene	skos:exactMatch	chebi	CHEBI:16716	benzene	manually_reviewed	orcid:0000-0001-9439-5346
mesh	D001556	Hexachlorocyclohexane	skos:exactMatch	chebi	CHEBI:24536	hexachlorocyclohexane	manually_reviewed	orcid:0000-0001-9439-5346
mesh	D001573	Benzoin	skos:exactMatch	chebi	CHEBI:17682	benzoin	manually_reviewed	orcid:0000-0001-9439-5346
mesh	D001577	Benzophenones	skos:exactMatch	chebi	CHEBI:22726	benzophenones	manually_reviewed	orcid:0000-0001-9439-5346
mesh	D001583	Benzoxazoles	skos:exactMatch	chebi	CHEBI:46700	benzoxazole	manually_reviewed	orcid:0000-0001-9439-5346
mesh	D001589	Benzphetamine	skos:exactMatch	chebi	CHEBI:3044	benzphetamine	manually_reviewed	orcid:0000-0001-9439-5346
mesh	D001572	Benzofurans	skos:exactMatch	chebi	CHEBI:35259	benzofurans	manually_reviewed	orcid:0000-0001-9439-5346
mesh	D065808	Prepulse Inhibition	skos:exactMatch	go	GO:0060134	prepulse inhibition	manually_reviewed	orcid:0000-0001-9439-5346
mesh	D065819	Voriconazole	skos:exactMatch	chebi	CHEBI:10023	voriconazole	manually_reviewed	orcid:0000-0001-9439-5346
mesh	D065766	Atypical Hemolytic Uremic Syndrome	skos:exactMatch	doid	DOID:0080301	atypical hemolytic-uremic syndrome	manually_reviewed	orcid:0000-0001-9439-5346
mesh	D064704	Levofloxacin	skos:exactMatch	chebi	CHEBI:63598	levofloxacin	manually_reviewed	orcid:0000-0001-9439-5346
mesh	D064747	Lansoprazole	skos:exactMatch	chebi	CHEBI:6375	lansoprazole	manually_reviewed	orcid:0000-0001-9439-5346
mesh	D064748	Dexlansoprazole	skos:exactMatch	chebi	CHEBI:135931	dexlansoprazole	manually_reviewed	orcid:0000-0001-9439-5346
mesh	D064107	Aurora Kinase B	skos:exactMatch	hgnc	11390	AURKB	manually_reviewed	orcid:0000-0001-9439-5346
mesh	D064098	Esomeprazole	skos:exactMatch	chebi	CHEBI:50275	esomeprazole	manually_reviewed	orcid:0000-0001-9439-5346
mesh	D064096	Aurora Kinase A	skos:exactMatch	hgnc	11393	AURKA	manually_reviewed	orcid:0000-0001-9439-5346
mesh	D064048	Spindle Pole Bodies	skos:exactMatch	go	GO:0005816	spindle pole body	manually_reviewed	orcid:0000-0001-9439-5346
mesh	D061346	Laser Capture Microdissection	skos:exactMatch	efo	0009111	laser capture microdissection	manually_reviewed	orcid:0000-0001-9439-5346
mesh	D061988	Proteasome Inhibitors	skos:exactMatch	chebi	CHEBI:52726	proteasome inhibitor	manually_reviewed	orcid:0000-0001-9439-5346
mesh	D062556	NAV1.7 Voltage-Gated Sodium Channel	skos:exactMatch	hgnc	10597	SCN9A	manually_reviewed	orcid:0000-0001-9439-5346
mesh	D059748	Proteolysis	skos:exactMatch	go	GO:0006508	proteolysis	manually_reviewed	orcid:0000-0001-9439-5346
mesh	D059765	Homologous Recombination	skos:exactMatch	go	GO:0035825	homologous recombination	manually_reviewed	orcid:0000-0001-9439-5346
mesh	D059370	RNA Folding	skos:exactMatch	go	GO:0034337	RNA folding	manually_reviewed	orcid:0000-0001-9439-5346
mesh	D059246	Tachypnea	skos:exactMatch	efo	0009840	tachypnea	manually_reviewed	orcid:0000-0001-9439-5346
mesh	D059390	Breakthrough Pain	skos:exactMatch	hp	HP:0032149	Breakthrough pain	manually_reviewed	orcid:0000-0001-9439-5346
mesh	D059630	Mesenchymal Stem Cells	skos:exactMatch	efo	0000586	mesenchymal stem cell	manually_reviewed	orcid:0000-0001-9439-5346
mesh	D058924	Thienopyridines	skos:exactMatch	chebi	CHEBI:37942	thienopyridine	manually_reviewed	orcid:0000-0001-9439-5346
mesh	D056892	Mediator Complex	skos:exactMatch	go	GO:0016592	mediator complex	manually_reviewed	orcid:0000-0001-9439-5346
mesh	D056850	Cyclin-Dependent Kinase 8	skos:exactMatch	hgnc	1779	CDK8	manually_reviewed	orcid:0000-0001-9439-5346
mesh	D056743	Cyclin D3	skos:exactMatch	hgnc	1585	CCND3	manually_reviewed	orcid:0000-0001-9439-5346
mesh	D056744	Cyclin B1	skos:exactMatch	hgnc	1579	CCNB1	manually_reviewed	orcid:0000-0001-9439-5346
mesh	D056748	Cyclin H	skos:exactMatch	hgnc	1594	CCNH	manually_reviewed	orcid:0000-0001-9439-5346
mesh	D056750	Cyclin A1	skos:exactMatch	hgnc	1577	CCNA1	manually_reviewed	orcid:0000-0001-9439-5346
mesh	D056751	Cyclin A2	skos:exactMatch	hgnc	1578	CCNA2	manually_reviewed	orcid:0000-0001-9439-5346
mesh	D056765	Cyclin B2	skos:exactMatch	hgnc	1580	CCNB2	manually_reviewed	orcid:0000-0001-9439-5346
mesh	D056807	Argininosuccinic Aciduria	skos:exactMatch	hp	HP:0025630	Argininosuccinic aciduria	manually_reviewed	orcid:0000-0001-9439-5346
mesh	D056833	Central Serous Chorioretinopathy	skos:exactMatch	hp	HP:0025567	Central serous chorioretinopathy	manually_reviewed	orcid:0000-0001-9439-5346
mesh	D056849	Cyclin-Dependent Kinase 3	skos:exactMatch	hgnc	1772	CDK3	manually_reviewed	orcid:0000-0001-9439-5346
mesh	D055531	Gemini of Coiled Bodies	skos:exactMatch	go	GO:0097504	Gemini of coiled bodies	manually_reviewed	orcid:0000-0001-9439-5346
mesh	D055495	Neurogenesis	skos:exactMatch	go	GO:0022008	neurogenesis	manually_reviewed	orcid:0000-0001-9439-5346
mesh	D055623	Keratosis, Actinic	skos:exactMatch	hp	HP:0025127	Actinic keratosis	manually_reviewed	orcid:0000-0001-9439-5346
mesh	D055417	Bone Morphogenetic Protein 5	skos:exactMatch	hgnc	1072	BMP5	manually_reviewed	orcid:0000-0001-9439-5346
mesh	D055418	Bone Morphogenetic Protein 6	skos:exactMatch	hgnc	1073	BMP6	manually_reviewed	orcid:0000-0001-9439-5346
mesh	D055419	Bone Morphogenetic Protein 7	skos:exactMatch	hgnc	1074	BMP7	manually_reviewed	orcid:0000-0001-9439-5346
mesh	D055427	Growth Differentiation Factor 2	skos:exactMatch	hgnc	4217	GDF2	manually_reviewed	orcid:0000-0001-9439-5346
mesh	D055428	Growth Differentiation Factor 5	skos:exactMatch	hgnc	4220	GDF5	manually_reviewed	orcid:0000-0001-9439-5346
mesh	D055429	Growth Differentiation Factor 9	skos:exactMatch	hgnc	4224	GDF9	manually_reviewed	orcid:0000-0001-9439-5346
mesh	D055423	Diet, Ketogenic	skos:exactMatch	efo	0009371	ketogenic diet	manually_reviewed	orcid:0000-0001-9439-5346
mesh	D055430	Bone Morphogenetic Protein 15	skos:exactMatch	hgnc	1068	BMP15	manually_reviewed	orcid:0000-0001-9439-5346
mesh	D055436	Growth Differentiation Factor 15	skos:exactMatch	hgnc	30142	GDF15	manually_reviewed	orcid:0000-0001-9439-5346
mesh	D055451	Growth Differentiation Factor 3	skos:exactMatch	hgnc	4218	GDF3	manually_reviewed	orcid:0000-0001-9439-5346
mesh	D055415	Bone Morphogenetic Protein 4	skos:exactMatch	hgnc	1071	BMP4	manually_reviewed	orcid:0000-0001-9439-5346
mesh	D055398	Bone Morphogenetic Protein 3	skos:exactMatch	hgnc	1070	BMP3	manually_reviewed	orcid:0000-0001-9439-5346
mesh	D055413	Growth Differentiation Factor 10	skos:exactMatch	hgnc	4215	GDF10	manually_reviewed	orcid:0000-0001-9439-5346
mesh	D054876	Prenylation	skos:exactMatch	go	GO:0097354	prenylation	manually_reviewed	orcid:0000-0001-9439-5346
mesh	D054816	Levopropoxyphene	skos:exactMatch	chebi	CHEBI:51174	levopropoxyphene	manually_reviewed	orcid:0000-0001-9439-5346
mesh	D055257	Mucin-5B	skos:exactMatch	hgnc	7516	MUC5B	manually_reviewed	orcid:0000-0001-9439-5346
mesh	D055262	Mucin-2	skos:exactMatch	hgnc	7512	MUC2	manually_reviewed	orcid:0000-0001-9439-5346
mesh	D055272	Mucin-6	skos:exactMatch	hgnc	7517	MUC6	manually_reviewed	orcid:0000-0001-9439-5346
mesh	D054638	Dual Specificity Phosphatase 1	skos:exactMatch	hgnc	3064	DUSP1	manually_reviewed	orcid:0000-0001-9439-5346
mesh	D054640	Dual Specificity Phosphatase 3	skos:exactMatch	hgnc	3069	DUSP3	manually_reviewed	orcid:0000-0001-9439-5346
mesh	D054642	Dual Specificity Phosphatase 6	skos:exactMatch	hgnc	3072	DUSP6	manually_reviewed	orcid:0000-0001-9439-5346
mesh	D054414	Chemokine CCL17	skos:exactMatch	hgnc	10615	CCL17	manually_reviewed	orcid:0000-0001-9439-5346
mesh	D054415	Chemokine CCL19	skos:exactMatch	hgnc	10617	CCL19	manually_reviewed	orcid:0000-0001-9439-5346
mesh	D054418	Chemokine CCL20	skos:exactMatch	hgnc	10619	CCL20	manually_reviewed	orcid:0000-0001-9439-5346
mesh	D054422	Chemokine CCL22	skos:exactMatch	hgnc	10621	CCL22	manually_reviewed	orcid:0000-0001-9439-5346
mesh	D054423	Chemokine CCL24	skos:exactMatch	hgnc	10623	CCL24	manually_reviewed	orcid:0000-0001-9439-5346
mesh	D054425	Chemokine CCL27	skos:exactMatch	hgnc	10626	CCL27	manually_reviewed	orcid:0000-0001-9439-5346
mesh	D054426	Chemokine CXCL2	skos:exactMatch	hgnc	4603	CXCL2	manually_reviewed	orcid:0000-0001-9439-5346
mesh	D054427	Chemokine CXCL6	skos:exactMatch	hgnc	10643	CXCL6	manually_reviewed	orcid:0000-0001-9439-5346
mesh	D054447	Receptors, CCR10	skos:exactMatch	hgnc	4474	CCR10	manually_reviewed	orcid:0000-0001-9439-5346
mesh	D054377	Chemokine CXCL12	skos:exactMatch	hgnc	10672	CXCL12	manually_reviewed	orcid:0000-0001-9439-5346
mesh	D054380	Receptors, CXCR5	skos:exactMatch	hgnc	1060	CXCR5	manually_reviewed	orcid:0000-0001-9439-5346
mesh	D054390	Receptors, CCR2	skos:exactMatch	hgnc	1603	CCR2	manually_reviewed	orcid:0000-0001-9439-5346
mesh	D054397	Receptors, CCR3	skos:exactMatch	hgnc	1604	CCR3	manually_reviewed	orcid:0000-0001-9439-5346
mesh	D054405	Chemokine CCL3	skos:exactMatch	hgnc	10627	CCL3	manually_reviewed	orcid:0000-0001-9439-5346
mesh	D054410	Chemokine CCL7	skos:exactMatch	hgnc	10634	CCL7	manually_reviewed	orcid:0000-0001-9439-5346
mesh	D054412	Chemokine CCL8	skos:exactMatch	hgnc	10635	CCL8	manually_reviewed	orcid:0000-0001-9439-5346
mesh	D054341	Receptors, KIR3DL1	skos:exactMatch	hgnc	6338	KIR3DL1	manually_reviewed	orcid:0000-0001-9439-5346
mesh	D054342	Receptors, KIR2DL1	skos:exactMatch	hgnc	6329	KIR2DL1	manually_reviewed	orcid:0000-0001-9439-5346
mesh	D054343	Receptors, KIR2DL2	skos:exactMatch	hgnc	6330	KIR2DL2	manually_reviewed	orcid:0000-0001-9439-5346
mesh	D054344	Receptors, KIR2DL3	skos:exactMatch	hgnc	6331	KIR2DL3	manually_reviewed	orcid:0000-0001-9439-5346
mesh	D054347	Receptors, KIR3DL2	skos:exactMatch	hgnc	6339	KIR3DL2	manually_reviewed	orcid:0000-0001-9439-5346
mesh	D054360	Chemokine CXCL1	skos:exactMatch	hgnc	4602	CXCL1	manually_reviewed	orcid:0000-0001-9439-5346
mesh	D053781	Transforming Growth Factor beta2	skos:exactMatch	hgnc	11768	TGFB2	manually_reviewed	orcid:0000-0001-9439-5346
mesh	D053782	Transforming Growth Factor beta3	skos:exactMatch	hgnc	11769	TGFB3	manually_reviewed	orcid:0000-0001-9439-5346
mesh	D054079	Vascular Malformations	skos:exactMatch	efo	0006888	vascular malformation	manually_reviewed	orcid:0000-0001-9439-5346
mesh	D053613	Janus Kinase 1	skos:exactMatch	hgnc	6190	JAK1	manually_reviewed	orcid:0000-0001-9439-5346
mesh	D053614	Janus Kinase 2	skos:exactMatch	hgnc	6192	JAK2	manually_reviewed	orcid:0000-0001-9439-5346
mesh	D053616	Janus Kinase 3	skos:exactMatch	hgnc	6193	JAK3	manually_reviewed	orcid:0000-0001-9439-5346
mesh	D053626	Atovaquone	skos:exactMatch	chebi	CHEBI:575568	atovaquone	manually_reviewed	orcid:0000-0001-9439-5346
mesh	D053634	TYK2 Kinase	skos:exactMatch	hgnc	12440	TYK2	manually_reviewed	orcid:0000-0001-9439-5346
mesh	D053533	Keratin-8	skos:exactMatch	hgnc	6446	KRT8	manually_reviewed	orcid:0000-0001-9439-5346
mesh	D053535	Keratin-13	skos:exactMatch	hgnc	6415	KRT13	manually_reviewed	orcid:0000-0001-9439-5346
mesh	D053537	Keratin-17	skos:exactMatch	hgnc	6427	KRT17	manually_reviewed	orcid:0000-0001-9439-5346
mesh	D053538	Keratin-18	skos:exactMatch	hgnc	6430	KRT18	manually_reviewed	orcid:0000-0001-9439-5346
mesh	D053539	Keratin-19	skos:exactMatch	hgnc	6436	KRT19	manually_reviewed	orcid:0000-0001-9439-5346
mesh	D053179	Caspase 7	skos:exactMatch	hgnc	1508	CASP7	manually_reviewed	orcid:0000-0001-9439-5346
mesh	D053181	Caspase 8	skos:exactMatch	hgnc	1509	CASP8	manually_reviewed	orcid:0000-0001-9439-5346
mesh	D051526	Fibroblast Growth Factor 10	skos:exactMatch	hgnc	3666	FGF10	manually_reviewed	orcid:0000-0001-9439-5346
mesh	D051538	Hepatocyte Nuclear Factor 1-alpha	skos:exactMatch	hgnc	11621	HNF1A	manually_reviewed	orcid:0000-0001-9439-5346
mesh	D051539	Hepatocyte Nuclear Factor 1-beta	skos:exactMatch	hgnc	11630	HNF1B	manually_reviewed	orcid:0000-0001-9439-5346
mesh	D051357	Cyclin-Dependent Kinase 2	skos:exactMatch	hgnc	1771	CDK2	manually_reviewed	orcid:0000-0001-9439-5346
mesh	D051358	Cyclin-Dependent Kinase 4	skos:exactMatch	hgnc	1773	CDK4	manually_reviewed	orcid:0000-0001-9439-5346
mesh	D051360	Cyclin-Dependent Kinase 5	skos:exactMatch	hgnc	1774	CDK5	manually_reviewed	orcid:0000-0001-9439-5346
mesh	D051361	Cyclin-Dependent Kinase 6	skos:exactMatch	hgnc	1777	CDK6	manually_reviewed	orcid:0000-0001-9439-5346
mesh	D051383	GRB10 Adaptor Protein	skos:exactMatch	hgnc	4564	GRB10	manually_reviewed	orcid:0000-0001-9439-5346
mesh	D051523	Fibroblast Growth Factor 7	skos:exactMatch	hgnc	3685	FGF7	manually_reviewed	orcid:0000-0001-9439-5346
mesh	D051524	Fibroblast Growth Factor 8	skos:exactMatch	hgnc	3686	FGF8	manually_reviewed	orcid:0000-0001-9439-5346
mesh	C486356	FGF12 protein, human	skos:exactMatch	uniprot	P61328	FGF12	manually_reviewed	orcid:0000-0001-9439-5346
mesh	C484724	FGF17 protein, human	skos:exactMatch	uniprot	O60258	FGF17	manually_reviewed	orcid:0000-0001-9439-5346
mesh	C117476	FGF19 protein, human	skos:exactMatch	uniprot	O95750	FGF19	manually_reviewed	orcid:0000-0001-9439-5346
mesh	C496444	FGF3 protein, human	skos:exactMatch	uniprot	P11487	FGF3	manually_reviewed	orcid:0000-0001-9439-5346
mesh	C512705	FGF16 protein, human	skos:exactMatch	uniprot	O43320	FGF16	manually_reviewed	orcid:0000-0001-9439-5346
mesh	C496445	FGF4 protein, human	skos:exactMatch	uniprot	P08620	FGF4	manually_reviewed	orcid:0000-0001-9439-5346
mesh	C417531	FGFRL1 protein, human	skos:exactMatch	uniprot	Q8N441	FGFRL1	manually_reviewed	orcid:0000-0001-9439-5346
mesh	C416003	FGF20 protein, human	skos:exactMatch	uniprot	Q9NP95	FGF20	manually_reviewed	orcid:0000-0001-9439-5346
mesh	C496463	FGF10 protein, human	skos:exactMatch	uniprot	O15520	FGF10	manually_reviewed	orcid:0000-0001-9439-5346
mesh	C496449	FGF5 protein, human	skos:exactMatch	uniprot	P12034	FGF5	manually_reviewed	orcid:0000-0001-9439-5346
mesh	C496452	FGF6 protein, human	skos:exactMatch	uniprot	P10767	FGF6	manually_reviewed	orcid:0000-0001-9439-5346
mesh	C496456	FGF8 protein, human	skos:exactMatch	uniprot	P55075	FGF8	manually_reviewed	orcid:0000-0001-9439-5346
mesh	C496459	FGF9 protein, human	skos:exactMatch	uniprot	P31371	FGF9	manually_reviewed	orcid:0000-0001-9439-5346
mesh	C496453	FGF7 protein, human	skos:exactMatch	uniprot	P21781	FGF7	manually_reviewed	orcid:0000-0001-9439-5346
mesh	C496353	FGFR2 protein, human	skos:exactMatch	uniprot	P21802	FGFR2	manually_reviewed	orcid:0000-0001-9439-5346
mesh	C496365	FGFR3 protein, human	skos:exactMatch	uniprot	P22607	FGFR3	manually_reviewed	orcid:0000-0001-9439-5346
mesh	C496371	FGFR4 protein, human	skos:exactMatch	uniprot	P22455	FGFR4	manually_reviewed	orcid:0000-0001-9439-5346
mesh	C496348	FGFR1 protein, human	skos:exactMatch	uniprot	P11362	FGFR1	manually_reviewed	orcid:0000-0001-9439-5346
mesh	C000627735	FGF22 protein, human	skos:exactMatch	uniprot	Q9HCT0	FGF22	manually_reviewed	orcid:0000-0001-9439-5346
mesh	C000706947	FGF21 protein, human	skos:exactMatch	uniprot	Q9NSA1	FGF21	manually_reviewed	orcid:0000-0001-9439-5346
mesh	D016222	Fibroblast Growth Factor 2	skos:exactMatch	hgnc	3676	FGF2	manually_reviewed	orcid:0000-0001-9439-5346
mesh	D016220	Fibroblast Growth Factor 1	skos:exactMatch	hgnc	3665	FGF1	manually_reviewed	orcid:0000-0001-9439-5346
mesh	D042863	Cyclin-Dependent Kinase 9	skos:exactMatch	hgnc	1780	CDK9	manually_reviewed	orcid:0000-0001-9439-5346
mesh	C000598645	Spheroid body myopathy	skos:exactMatch	doid	DOID:0080091	spheroid body myopathy	manually_reviewed	orcid:0000-0003-4423-4370
mesh	C000596385	Jalili syndrome	skos:exactMatch	doid	DOID:0111404	Jalili syndrome	manually_reviewed	orcid:0000-0003-4423-4370
mesh	C000626124	NGLY1 deficiency	skos:exactMatch	doid	DOID:0060728	NGLY1-deficiency	manually_reviewed	orcid:0000-0003-4423-4370
mesh	C000656784	adiaspiromycosis	skos:exactMatch	doid	DOID:0050072	adiaspiromycosis	manually_reviewed	orcid:0000-0003-4423-4370
mesh	C000656825	tinea barbae	skos:exactMatch	doid	DOID:0050096	tinea barbae	manually_reviewed	orcid:0000-0003-4423-4370
mesh	C000656904	tinea nigra	skos:exactMatch	doid	DOID:8912	tinea nigra	manually_reviewed	orcid:0000-0003-4423-4370
mesh	C535334	ABCD syndrome	skos:exactMatch	doid	DOID:0050600	ABCD syndrome	manually_reviewed	orcid:0000-0003-4423-4370
mesh	C535358	Choroidal sclerosis	skos:exactMatch	doid	DOID:980	choroidal sclerosis	manually_reviewed	orcid:0000-0003-4423-4370
mesh	C535388	Arts syndrome	skos:exactMatch	doid	DOID:0050647	Arts syndrome	manually_reviewed	orcid:0000-0003-4423-4370
mesh	C535330	Aagenaes syndrome	skos:exactMatch	doid	DOID:6691	Aagenaes syndrome	manually_reviewed	orcid:0000-0003-4423-4370
mesh	C535328	Homocarnosinosis	skos:exactMatch	doid	DOID:0060177	homocarnosinosis	manually_reviewed	orcid:0000-0003-4423-4370
mesh	C535416	Charcot-Marie-Tooth disease, Type 2I	skos:exactMatch	doid	DOID:0110158	Charcot-Marie-Tooth disease type 2I	manually_reviewed	orcid:0000-0003-4423-4370
mesh	C535420	Charcot-Marie-Tooth disease, Type 4B1	skos:exactMatch	doid	DOID:0110191	Charcot-Marie-Tooth disease type 4B1	manually_reviewed	orcid:0000-0003-4423-4370
mesh	C535421	Charcot-Marie-Tooth disease, Type 4B2	skos:exactMatch	doid	DOID:0110190	Charcot-Marie-Tooth disease type 4B2	manually_reviewed	orcid:0000-0003-4423-4370
mesh	C535436	Bethlem myopathy	skos:exactMatch	doid	DOID:0050663	Bethlem myopathy	manually_reviewed	orcid:0000-0003-4423-4370
mesh	C535440	Bietti Crystalline Dystrophy	skos:exactMatch	doid	DOID:0050664	Bietti crystalline corneoretinal dystrophy	manually_reviewed	orcid:0000-0003-4423-4370
mesh	C535549	Pelvic lipomatosis	skos:exactMatch	doid	DOID:3927	pelvic lipomatosis	manually_reviewed	orcid:0000-0003-4423-4370
mesh	D066146	Cell Body	skos:exactMatch	go	GO:0044297	cell body	manually_reviewed	orcid:0000-0001-9439-5346
mesh	C019919	CoA-synthesizing protein complex	skos:exactMatch	go	GO:1990143	CoA-synthesizing protein complex	manually_reviewed	orcid:0000-0001-9439-5346
mesh	C035492	haptoglobin-hemoglobin complex	skos:exactMatch	go	GO:0031838	haptoglobin-hemoglobin complex	manually_reviewed	orcid:0000-0001-9439-5346
mesh	C033727	fumarate reductase complex	skos:exactMatch	go	GO:0045283	fumarate reductase complex	manually_reviewed	orcid:0000-0001-9439-5346
mesh	D000071218	Ultradian Rhythm	skos:exactMatch	go	GO:0007624	ultradian rhythm	manually_reviewed	orcid:0000-0001-9439-5346
mesh	D000071437	Axon Guidance	skos:exactMatch	go	GO:0007411	axon guidance	manually_reviewed	orcid:0000-0001-9439-5346
mesh	D000071444	Phototaxis	skos:exactMatch	go	GO:0042331	phototaxis	manually_reviewed	orcid:0000-0001-9439-5346
mesh	D000071448	Axon Fasciculation	skos:exactMatch	go	GO:0007413	axonal fasciculation	manually_reviewed	orcid:0000-0001-9439-5346
mesh	D000072159	Dynactin Complex	skos:exactMatch	go	GO:0005869	dynactin complex	manually_reviewed	orcid:0000-0001-9439-5346
mesh	D000072777	Host-Seeking Behavior	skos:exactMatch	go	GO:0032537	host-seeking behavior	manually_reviewed	orcid:0000-0001-9439-5346
mesh	D000073398	Demethylation	skos:exactMatch	go	GO:0070988	demethylation	manually_reviewed	orcid:0000-0001-9439-5346
mesh	D000073399	DNA Demethylation	skos:exactMatch	go	GO:0080111	DNA demethylation	manually_reviewed	orcid:0000-0001-9439-5346
mesh	D000079403	Ferroptosis	skos:exactMatch	go	GO:0097707	ferroptosis	manually_reviewed	orcid:0000-0001-9439-5346
mesh	D000078790	Insulin Secretion	skos:exactMatch	go	GO:0030073	insulin secretion	manually_reviewed	orcid:0000-0001-9439-5346
mesh	D000077320	Biomineralization	skos:exactMatch	go	GO:0110148	biomineralization	manually_reviewed	orcid:0000-0001-9439-5346
mesh	D000205	Actomyosin	skos:exactMatch	go	GO:0042641	actomyosin	manually_reviewed	orcid:0000-0001-9439-5346
mesh	D000200	Action Potentials	skos:exactMatch	go	GO:0001508	action potential	manually_reviewed	orcid:0000-0001-9439-5346
mesh	D000566	Amelogenesis	skos:exactMatch	go	GO:0097186	amelogenesis	manually_reviewed	orcid:0000-0001-9439-5346
mesh	D000077743	Diterpene Alkaloids	skos:exactMatch	chebi	CHEBI:23847	diterpene alkaloid	manually_reviewed	orcid:0000-0001-9439-5346
mesh	D000738	Androsterone	skos:exactMatch	chebi	CHEBI:16032	androsterone	manually_reviewed	orcid:0000-0001-9439-5346
mesh	D000688	Amylose	skos:exactMatch	chebi	CHEBI:28102	amylose	manually_reviewed	orcid:0000-0001-9439-5346
mesh	D000687	Amylopectin	skos:exactMatch	chebi	CHEBI:28057	amylopectin	manually_reviewed	orcid:0000-0001-9439-5346
mesh	D000080549	Autophagic Cell Death	skos:exactMatch	go	GO:0048102	autophagic cell death	manually_reviewed	orcid:0000-0001-9439-5346
mesh	D000940	Antigenic Variation	skos:exactMatch	go	GO:0020033	antigenic variation	manually_reviewed	orcid:0000-0001-9439-5346
mesh	D001370	Axonal Transport	skos:exactMatch	go	GO:0098930	axonal transport	manually_reviewed	orcid:0000-0001-9439-5346
mesh	D001777	Blood Coagulation	skos:exactMatch	go	GO:0007596	blood coagulation	manually_reviewed	orcid:0000-0001-9439-5346
mesh	D002448	Cell Adhesion	skos:exactMatch	go	GO:0007155	cell adhesion	manually_reviewed	orcid:0000-0001-9439-5346
mesh	D002449	Cell Aggregation	skos:exactMatch	go	GO:0098743	cell aggregation	manually_reviewed	orcid:0000-0001-9439-5346
mesh	D002450	Cell Communication	skos:exactMatch	go	GO:0007154	cell communication	manually_reviewed	orcid:0000-0001-9439-5346
mesh	D002453	Cell Cycle	skos:exactMatch	go	GO:0007049	cell cycle	manually_reviewed	orcid:0000-0001-9439-5346
mesh	D002455	Cell Division	skos:exactMatch	go	GO:0051301	cell division	manually_reviewed	orcid:0000-0001-9439-5346
mesh	D002473	Cell Wall	skos:exactMatch	go	GO:0005618	cell wall	manually_reviewed	orcid:0000-0001-9439-5346
mesh	D002634	Chemotaxis, Leukocyte	skos:exactMatch	go	GO:0030595	leukocyte chemotaxis	manually_reviewed	orcid:0000-0001-9439-5346
mesh	D002837	Chromaffin Granules	skos:exactMatch	go	GO:0042583	chromaffin granule	manually_reviewed	orcid:0000-0001-9439-5346
mesh	D003216	Conditioning, Operant	skos:exactMatch	go	GO:0035106	operant conditioning	manually_reviewed	orcid:0000-0001-9439-5346
mesh	D003260	Contact Inhibition	skos:exactMatch	go	GO:0060242	contact inhibition	manually_reviewed	orcid:0000-0001-9439-5346
mesh	D003307	Copulation	skos:exactMatch	go	GO:0007620	copulation	manually_reviewed	orcid:0000-0001-9439-5346
mesh	D003341	Luteolysis	skos:exactMatch	go	GO:0001554	luteolysis	manually_reviewed	orcid:0000-0001-9439-5346
mesh	D003595	Cytoplasmic Streaming	skos:exactMatch	go	GO:0099636	cytoplasmic streaming	manually_reviewed	orcid:0000-0001-9439-5346
mesh	D003623	Dark Adaptation	skos:exactMatch	go	GO:1990603	dark adaptation	manually_reviewed	orcid:0000-0001-9439-5346
mesh	D003810	Dentinogenesis	skos:exactMatch	go	GO:0097187	dentinogenesis	manually_reviewed	orcid:0000-0001-9439-5346
mesh	D004031	Diestrus	skos:exactMatch	go	GO:0060207	diestrus	manually_reviewed	orcid:0000-0001-9439-5346
mesh	D004063	Digestion	skos:exactMatch	go	GO:0007586	digestion	manually_reviewed	orcid:0000-0001-9439-5346
mesh	D004327	Drinking Behavior	skos:exactMatch	go	GO:0042756	drinking behavior	manually_reviewed	orcid:0000-0001-9439-5346
mesh	D004455	Echolocation	skos:exactMatch	go	GO:0050959	echolocation	manually_reviewed	orcid:0000-0001-9439-5346
mesh	D004705	Endocytosis	skos:exactMatch	go	GO:0006897	endocytosis	manually_reviewed	orcid:0000-0001-9439-5346
mesh	D004903	Erythrocyte Aggregation	skos:exactMatch	go	GO:0034117	erythrocyte aggregation	manually_reviewed	orcid:0000-0001-9439-5346
mesh	D004956	Estivation	skos:exactMatch	go	GO:0042751	estivation	manually_reviewed	orcid:0000-0001-9439-5346
mesh	D005247	Feeding Behavior	skos:exactMatch	go	GO:0007631	feeding behavior	manually_reviewed	orcid:0000-0001-9439-5346
mesh	D005342	Fibrinolysis	skos:exactMatch	go	GO:0042730	fibrinolysis	manually_reviewed	orcid:0000-0001-9439-5346
mesh	D005427	Flocculation	skos:exactMatch	go	GO:0000128	flocculation	manually_reviewed	orcid:0000-0001-9439-5346
mesh	D005785	Gene Conversion	skos:exactMatch	go	GO:0035822	gene conversion	manually_reviewed	orcid:0000-0001-9439-5346
mesh	D005786	Gene Expression Regulation	skos:exactMatch	go	GO:0010468	regulation of gene expression	manually_reviewed	orcid:0000-0001-9439-5346
mesh	D005790	General Adaptation Syndrome	skos:exactMatch	go	GO:0051866	general adaptation syndrome	manually_reviewed	orcid:0000-0001-9439-5346
mesh	D006031	Glycosylation	skos:exactMatch	go	GO:0070085	glycosylation	manually_reviewed	orcid:0000-0001-9439-5346
mesh	D006605	Hibernation	skos:exactMatch	go	GO:0042750	hibernation	manually_reviewed	orcid:0000-0001-9439-5346
mesh	D007314	Insemination	skos:exactMatch	go	GO:0007320	insemination	manually_reviewed	orcid:0000-0001-9439-5346
mesh	D007408	Intestinal Absorption	skos:exactMatch	go	GO:0050892	intestinal absorption	manually_reviewed	orcid:0000-0001-9439-5346
mesh	D007698	Kinesis	skos:exactMatch	go	GO:0042465	kinesis	manually_reviewed	orcid:0000-0001-9439-5346
mesh	D007774	Lactation	skos:exactMatch	go	GO:0007595	lactation	manually_reviewed	orcid:0000-0001-9439-5346
mesh	D008115	Liver Regeneration	skos:exactMatch	go	GO:0097421	liver regeneration	manually_reviewed	orcid:0000-0001-9439-5346
mesh	D008247	Lysosomes	skos:exactMatch	go	GO:0005764	lysosome	manually_reviewed	orcid:0000-0001-9439-5346
mesh	D008262	Macrophage Activation	skos:exactMatch	go	GO:0042116	macrophage activation	manually_reviewed	orcid:0000-0001-9439-5346
mesh	D008425	Maternal Behavior	skos:exactMatch	go	GO:0042711	maternal behavior	manually_reviewed	orcid:0000-0001-9439-5346
mesh	D008561	Membrane Fusion	skos:exactMatch	go	GO:0061025	membrane fusion	manually_reviewed	orcid:0000-0001-9439-5346
mesh	D008566	Membranes	skos:exactMatch	go	GO:0016020	membrane	manually_reviewed	orcid:0000-0001-9439-5346
mesh	D008686	Metestrus	skos:exactMatch	go	GO:0060210	metestrus	manually_reviewed	orcid:0000-0001-9439-5346
mesh	D008745	Methylation	skos:exactMatch	go	GO:0032259	methylation	manually_reviewed	orcid:0000-0001-9439-5346
mesh	D009043	Motor Activity	skos:exactMatch	go	GO:0003774	motor activity	manually_reviewed	orcid:0000-0001-9439-5346
mesh	D009079	Mucociliary Clearance	skos:exactMatch	go	GO:0120197	mucociliary clearance	manually_reviewed	orcid:0000-0001-9439-5346
mesh	D009210	Myofibrils	skos:exactMatch	go	GO:0030016	myofibril	manually_reviewed	orcid:0000-0001-9439-5346
mesh	D009469	Neuromuscular Junction	skos:exactMatch	go	GO:0031594	neuromuscular junction	manually_reviewed	orcid:0000-0001-9439-5346
mesh	D009586	Nitrogen Fixation	skos:exactMatch	go	GO:0009399	nitrogen fixation	manually_reviewed	orcid:0000-0001-9439-5346
mesh	D009697	Nucleolus Organizer Region	skos:exactMatch	go	GO:0005731	nucleolus organizer region	manually_reviewed	orcid:0000-0001-9439-5346
mesh	D010058	Oviposition	skos:exactMatch	go	GO:0018991	oviposition	manually_reviewed	orcid:0000-0001-9439-5346
mesh	D010064	Embryo Implantation	skos:exactMatch	go	GO:0007566	embryo implantation	manually_reviewed	orcid:0000-0001-9439-5346
mesh	D010332	Paternal Behavior	skos:exactMatch	go	GO:0042712	paternal behavior	manually_reviewed	orcid:0000-0001-9439-5346
mesh	D010410	Penile Erection	skos:exactMatch	go	GO:0043084	penile erection	manually_reviewed	orcid:0000-0001-9439-5346
mesh	D010452	Peptide Biosynthesis	skos:exactMatch	go	GO:0043043	peptide biosynthetic process	manually_reviewed	orcid:0000-0001-9439-5346
mesh	D010873	Pinocytosis	skos:exactMatch	go	GO:0006907	pinocytosis	manually_reviewed	orcid:0000-0001-9439-5346
mesh	D010974	Platelet Aggregation	skos:exactMatch	go	GO:0070527	platelet aggregation	manually_reviewed	orcid:0000-0001-9439-5346
mesh	D010766	Phosphorylation	skos:exactMatch	go	GO:0016310	phosphorylation	manually_reviewed	orcid:0000-0001-9439-5346
mesh	D011359	Proestrus	skos:exactMatch	go	GO:0060208	proestrus	manually_reviewed	orcid:0000-0001-9439-5346
mesh	D011434	Proprioception	skos:exactMatch	go	GO:0019230	proprioception	manually_reviewed	orcid:0000-0001-9439-5346
mesh	D011485	Protein Binding	skos:exactMatch	go	GO:0005515	protein binding	manually_reviewed	orcid:0000-0001-9439-5346
mesh	D011489	Protein Denaturation	skos:exactMatch	go	GO:0030164	protein denaturation	manually_reviewed	orcid:0000-0001-9439-5346
mesh	D011554	Pseudopodia	skos:exactMatch	go	GO:0031143	pseudopodium	manually_reviewed	orcid:0000-0001-9439-5346
mesh	D012270	Ribosomes	skos:exactMatch	go	GO:0005840	ribosome	manually_reviewed	orcid:0000-0001-9439-5346
mesh	D012472	Salivation	skos:exactMatch	go	GO:0046541	saliva secretion	manually_reviewed	orcid:0000-0001-9439-5346
mesh	D012728	Sex Chromatin	skos:exactMatch	go	GO:0001739	sex chromatin	manually_reviewed	orcid:0000-0001-9439-5346
mesh	D012733	Sex Differentiation	skos:exactMatch	go	GO:0007548	sex differentiation	manually_reviewed	orcid:0000-0001-9439-5346
mesh	D012919	Social Behavior	skos:exactMatch	go	GO:0035176	social behavior	manually_reviewed	orcid:0000-0001-9439-5346
mesh	D013049	Spectrin	skos:exactMatch	go	GO:0008091	spectrin	manually_reviewed	orcid:0000-0001-9439-5346
mesh	D013075	Sperm Capacitation	skos:exactMatch	go	GO:0048240	sperm capacitation	manually_reviewed	orcid:0000-0001-9439-5346
mesh	D013077	Sperm Head	skos:exactMatch	go	GO:0061827	sperm head	manually_reviewed	orcid:0000-0001-9439-5346
mesh	D013394	Sucrase-Isomaltase Complex	skos:exactMatch	go	GO:0070014	sucrase-isomaltase complex	manually_reviewed	orcid:0000-0001-9439-5346
mesh	D013559	Symbiosis	skos:exactMatch	go	GO:0044403	symbiotic process	manually_reviewed	orcid:0000-0001-9439-5346
mesh	D013570	Synaptic Membranes	skos:exactMatch	go	GO:0097060	synaptic membrane	manually_reviewed	orcid:0000-0001-9439-5346
mesh	D013572	Synaptic Vesicles	skos:exactMatch	go	GO:0008021	synaptic vesicle	manually_reviewed	orcid:0000-0001-9439-5346
mesh	D013573	Synaptonemal Complex	skos:exactMatch	go	GO:0000795	synaptonemal complex	manually_reviewed	orcid:0000-0001-9439-5346
mesh	D014661	Vasoconstriction	skos:exactMatch	go	GO:0042310	vasoconstriction	manually_reviewed	orcid:0000-0001-9439-5346
mesh	D014818	Vitellogenesis	skos:exactMatch	go	GO:0007296	vitellogenesis	manually_reviewed	orcid:0000-0001-9439-5346
mesh	D016631	Lewy Bodies	skos:exactMatch	go	GO:0097413	Lewy body	manually_reviewed	orcid:0000-0001-9439-5346
mesh	D016874	Neurofibrillary Tangles	skos:exactMatch	go	GO:0097418	neurofibrillary tangle	manually_reviewed	orcid:0000-0001-9439-5346
mesh	D017368	Protein Prenylation	skos:exactMatch	go	GO:0018342	protein prenylation	manually_reviewed	orcid:0000-0001-9439-5346
mesh	D015870	Gene Expression	skos:exactMatch	go	GO:0010467	gene expression	manually_reviewed	orcid:0000-0001-9439-5346
mesh	D018087	Plastids	skos:exactMatch	go	GO:0009536	plastid	manually_reviewed	orcid:0000-0001-9439-5346
mesh	D018271	Signal Recognition Particle	skos:exactMatch	go	GO:0048500	signal recognition particle	manually_reviewed	orcid:0000-0001-9439-5346
mesh	D018386	Kinetochores	skos:exactMatch	go	GO:0000776	kinetochore	manually_reviewed	orcid:0000-0001-9439-5346
mesh	D018522	Gravitropism	skos:exactMatch	go	GO:0009630	gravitropism	manually_reviewed	orcid:0000-0001-9439-5346
mesh	D018523	Tropism	skos:exactMatch	go	GO:0009606	tropism	manually_reviewed	orcid:0000-0001-9439-5346
mesh	D018524	Phototropism	skos:exactMatch	go	GO:0009638	phototropism	manually_reviewed	orcid:0000-0001-9439-5346
mesh	D019175	DNA Methylation	skos:exactMatch	go	GO:0006306	DNA methylation	manually_reviewed	orcid:0000-0001-9439-5346
mesh	D019599	Mossy Fibers, Hippocampal	skos:exactMatch	go	GO:0097457	hippocampal mossy fiber	manually_reviewed	orcid:0000-0001-9439-5346
mesh	D019706	Excitatory Postsynaptic Potentials	skos:exactMatch	go	GO:0060079	excitatory postsynaptic potential	manually_reviewed	orcid:0000-0001-9439-5346
mesh	D019898	Autocrine Communication	skos:exactMatch	go	GO:0035425	autocrine signaling	manually_reviewed	orcid:0000-0001-9439-5346
mesh	D019899	Paracrine Communication	skos:exactMatch	go	GO:0038001	paracrine signaling	manually_reviewed	orcid:0000-0001-9439-5346
mesh	D020101	Acrosome Reaction	skos:exactMatch	go	GO:0007340	acrosome reaction	manually_reviewed	orcid:0000-0001-9439-5346
mesh	D020439	Growth Cones	skos:exactMatch	go	GO:0030426	growth cone	manually_reviewed	orcid:0000-0001-9439-5346
mesh	D020460	Melanosomes	skos:exactMatch	go	GO:0042470	melanosome	manually_reviewed	orcid:0000-0001-9439-5346
mesh	D020524	Thylakoids	skos:exactMatch	go	GO:0009579	thylakoid	manually_reviewed	orcid:0000-0001-9439-5346
mesh	D020675	Peroxisomes	skos:exactMatch	go	GO:0005777	peroxisome	manually_reviewed	orcid:0000-0001-9439-5346
mesh	D020676	Glyoxysomes	skos:exactMatch	go	GO:0009514	glyoxysome	manually_reviewed	orcid:0000-0001-9439-5346
mesh	D020868	Gene Silencing	skos:exactMatch	go	GO:0016458	gene silencing	manually_reviewed	orcid:0000-0001-9439-5346
mesh	D021381	Protein Transport	skos:exactMatch	go	GO:0015031	protein transport	manually_reviewed	orcid:0000-0001-9439-5346
mesh	D021601	trans-Golgi Network	skos:exactMatch	go	GO:0005802	trans-Golgi network	manually_reviewed	orcid:0000-0001-9439-5346
mesh	D022162	Cytoplasmic Vesicles	skos:exactMatch	go	GO:0031410	cytoplasmic vesicle	manually_reviewed	orcid:0000-0001-9439-5346
mesh	D022163	Clathrin-Coated Vesicles	skos:exactMatch	go	GO:0030136	clathrin-coated vesicle	manually_reviewed	orcid:0000-0001-9439-5346
mesh	D022502	Stress Fibers	skos:exactMatch	go	GO:0001725	stress fiber	manually_reviewed	orcid:0000-0001-9439-5346
mesh	D030762	Estrous Cycle	skos:exactMatch	go	GO:0044849	estrous cycle	manually_reviewed	orcid:0000-0001-9439-5346
mesh	D026721	RNA 3' End Processing	skos:exactMatch	go	GO:0031123	RNA 3'-end processing	manually_reviewed	orcid:0000-0001-9439-5346
mesh	D031425	Plasmodesmata	skos:exactMatch	go	GO:0009506	plasmodesma	manually_reviewed	orcid:0000-0001-9439-5346
mesh	D032961	Sperm Midpiece	skos:exactMatch	go	GO:0097225	sperm midpiece	manually_reviewed	orcid:0000-0001-9439-5346
mesh	D034461	Luteinization	skos:exactMatch	go	GO:0001553	luteinization	manually_reviewed	orcid:0000-0001-9439-5346
mesh	D036881	Long-Term Synaptic Depression	skos:exactMatch	go	GO:0060292	long-term synaptic depression	manually_reviewed	orcid:0000-0001-9439-5346
mesh	D042003	DNA Packaging	skos:exactMatch	go	GO:0006323	DNA packaging	manually_reviewed	orcid:0000-0001-9439-5346
mesh	D021962	Membrane Microdomains	skos:exactMatch	go	GO:0098857	membrane microdomain	manually_reviewed	orcid:0000-0001-9439-5346
mesh	D043762	Reproductive Behavior	skos:exactMatch	go	GO:0019098	reproductive behavior	manually_reviewed	orcid:0000-0001-9439-5346
mesh	D044603	Cellulosomes	skos:exactMatch	go	GO:0043263	cellulosome	manually_reviewed	orcid:0000-0001-9439-5346
mesh	D045524	Phycobilisomes	skos:exactMatch	go	GO:0030089	phycobilisome	manually_reviewed	orcid:0000-0001-9439-5346
mesh	D046148	Donor Selection	skos:exactMatch	go	GO:0007535	donor selection	manually_reviewed	orcid:0000-0001-9439-5346
mesh	D048648	Macronucleus	skos:exactMatch	go	GO:0031039	macronucleus	manually_reviewed	orcid:0000-0001-9439-5346
mesh	D049229	Dendritic Spines	skos:exactMatch	go	GO:0043197	dendritic spine	manually_reviewed	orcid:0000-0001-9439-5346
mesh	D049469	Meiotic Prophase I	skos:exactMatch	go	GO:0007128	meiotic prophase I	manually_reviewed	orcid:0000-0001-9439-5346
mesh	D046249	Transfer RNA Aminoacylation	skos:exactMatch	go	GO:0043039	tRNA aminoacylation	manually_reviewed	orcid:0000-0001-9439-5346
mesh	D050356	Lipid Metabolism	skos:exactMatch	go	GO:0006629	lipid metabolic process	manually_reviewed	orcid:0000-0001-9439-5346
mesh	D053478	Apoptosomes	skos:exactMatch	go	GO:0043293	apoptosome	manually_reviewed	orcid:0000-0001-9439-5346
mesh	D054262	Gastrulation	skos:exactMatch	go	GO:0007369	gastrulation	manually_reviewed	orcid:0000-0001-9439-5346
mesh	D054337	Cell Dedifferentiation	skos:exactMatch	go	GO:0043697	cell dedifferentiation	manually_reviewed	orcid:0000-0001-9439-5346
mesh	D054468	Axoneme	skos:exactMatch	go	GO:0005930	axoneme	manually_reviewed	orcid:0000-0001-9439-5346
mesh	D054657	Ribosome Subunits	skos:exactMatch	go	GO:0044391	ribosomal subunit	manually_reviewed	orcid:0000-0001-9439-5346
mesh	D054658	Ribosome Subunits, Large	skos:exactMatch	go	GO:0015934	large ribosomal subunit	manually_reviewed	orcid:0000-0001-9439-5346
mesh	D054679	Ribosome Subunits, Small	skos:exactMatch	go	GO:0015935	small ribosomal subunit	manually_reviewed	orcid:0000-0001-9439-5346
mesh	D054817	Pollination	skos:exactMatch	go	GO:0009856	pollination	manually_reviewed	orcid:0000-0001-9439-5346
mesh	D054974	Costameres	skos:exactMatch	go	GO:0043034	costamere	manually_reviewed	orcid:0000-0001-9439-5346
mesh	D054992	Immunological Synapses	skos:exactMatch	go	GO:0001772	immunological synapse	manually_reviewed	orcid:0000-0001-9439-5346
mesh	D057897	Reflex, Righting	skos:exactMatch	go	GO:0060013	righting reflex	manually_reviewed	orcid:0000-0001-9439-5346
mesh	D057900	Transcytosis	skos:exactMatch	go	GO:0045056	transcytosis	manually_reviewed	orcid:0000-0001-9439-5346
mesh	D057907	Post-Synaptic Density	skos:exactMatch	go	GO:0014069	postsynaptic density	manually_reviewed	orcid:0000-0001-9439-5346
mesh	D058767	Protein Unfolding	skos:exactMatch	go	GO:0043335	protein unfolding	manually_reviewed	orcid:0000-0001-9439-5346
mesh	D058849	Protein Refolding	skos:exactMatch	go	GO:0042026	protein refolding	manually_reviewed	orcid:0000-0001-9439-5346
mesh	D058894	Nematocyst	skos:exactMatch	go	GO:0042151	nematocyst	manually_reviewed	orcid:0000-0001-9439-5346
mesh	D059007	Polytene Chromosomes	skos:exactMatch	go	GO:0005700	polytene chromosome	manually_reviewed	orcid:0000-0001-9439-5346
mesh	D060049	Asymmetric Cell Division	skos:exactMatch	go	GO:0008356	asymmetric cell division	manually_reviewed	orcid:0000-0001-9439-5346
mesh	D060449	Wnt Signaling Pathway	skos:exactMatch	go	GO:0016055	Wnt signaling pathway	manually_reviewed	orcid:0000-0001-9439-5346
mesh	D065608	Renal Reabsorption	skos:exactMatch	go	GO:0070293	renal absorption	manually_reviewed	orcid:0000-0001-9439-5346
mesh	D000067128	Extracellular Vesicles	skos:exactMatch	go	GO:1903561	extracellular vesicle	manually_reviewed	orcid:0000-0001-9439-5346
mesh	D000069292	Pyroptosis	skos:exactMatch	go	GO:0070269	pyroptosis	manually_reviewed	orcid:0000-0001-9439-5346
mesh	D000071182	Autophagosomes	skos:exactMatch	go	GO:0005776	autophagosome	manually_reviewed	orcid:0000-0001-9439-5346
mesh	D000705	Anaphase	skos:exactMatch	go	GO:0051322	anaphase	manually_reviewed	orcid:0000-0001-9439-5346
mesh	D001329	Autolysis	skos:exactMatch	go	GO:0001896	autolysis	manually_reviewed	orcid:0000-0001-9439-5346
mesh	D001343	Autophagy	skos:exactMatch	go	GO:0006914	autophagy	manually_reviewed	orcid:0000-0001-9439-5346
mesh	D001485	Basement Membrane	skos:exactMatch	go	GO:0005604	basement membrane	manually_reviewed	orcid:0000-0001-9439-5346
mesh	D001519	Behavior	skos:exactMatch	go	GO:0007610	behavior	manually_reviewed	orcid:0000-0001-9439-5346
mesh	D001775	Blood Circulation	skos:exactMatch	go	GO:0008015	blood circulation	manually_reviewed	orcid:0000-0001-9439-5346
mesh	D002454	Cell Differentiation	skos:exactMatch	go	GO:0030154	cell differentiation	manually_reviewed	orcid:0000-0001-9439-5346
mesh	D002462	Cell Membrane	skos:exactMatch	go	GO:0005886	plasma membrane	manually_reviewed	orcid:0000-0001-9439-5346
mesh	D002479	Inclusion Bodies	skos:exactMatch	go	GO:0016234	inclusion body	manually_reviewed	orcid:0000-0001-9439-5346
mesh	D002502	Centrioles	skos:exactMatch	go	GO:0005814	centriole	manually_reviewed	orcid:0000-0001-9439-5346
mesh	D002633	Chemotaxis	skos:exactMatch	go	GO:0006935	chemotaxis	manually_reviewed	orcid:0000-0001-9439-5346
mesh	D002736	Chloroplasts	skos:exactMatch	go	GO:0009507	chloroplast	manually_reviewed	orcid:0000-0001-9439-5346
mesh	D002823	Chorion	skos:exactMatch	go	GO:0042600	chorion	manually_reviewed	orcid:0000-0001-9439-5346
mesh	D002843	Chromatin	skos:exactMatch	go	GO:0000785	chromatin	manually_reviewed	orcid:0000-0001-9439-5346
mesh	D002875	Chromosomes	skos:exactMatch	go	GO:0005694	chromosome	manually_reviewed	orcid:0000-0001-9439-5346
mesh	D002940	Circadian Rhythm	skos:exactMatch	go	GO:0007623	circadian rhythm	manually_reviewed	orcid:0000-0001-9439-5346
mesh	D003071	Cognition	skos:exactMatch	go	GO:0050890	cognition	manually_reviewed	orcid:0000-0001-9439-5346
mesh	D003167	Complement Activation	skos:exactMatch	go	GO:0006956	complement activation	manually_reviewed	orcid:0000-0001-9439-5346
mesh	D003593	Cytoplasm	skos:exactMatch	go	GO:0005737	cytoplasm	manually_reviewed	orcid:0000-0001-9439-5346
mesh	D003599	Cytoskeleton	skos:exactMatch	go	GO:0005856	cytoskeleton	manually_reviewed	orcid:0000-0001-9439-5346
mesh	D003600	Cytosol	skos:exactMatch	go	GO:0005829	cytosol	manually_reviewed	orcid:0000-0001-9439-5346
mesh	D003672	Defecation	skos:exactMatch	go	GO:0030421	defecation	manually_reviewed	orcid:0000-0001-9439-5346
mesh	D003712	Dendrites	skos:exactMatch	go	GO:0030425	dendrite	manually_reviewed	orcid:0000-0001-9439-5346
mesh	D003896	Desmosomes	skos:exactMatch	go	GO:0030057	desmosome	manually_reviewed	orcid:0000-0001-9439-5346
mesh	D004260	DNA Repair	skos:exactMatch	go	GO:0006281	DNA repair	manually_reviewed	orcid:0000-0001-9439-5346
mesh	D004261	DNA Replication	skos:exactMatch	go	GO:0006260	DNA replication	manually_reviewed	orcid:0000-0001-9439-5346
mesh	D004721	Endoplasmic Reticulum	skos:exactMatch	go	GO:0005783	endoplasmic reticulum	manually_reviewed	orcid:0000-0001-9439-5346
mesh	D005089	Exocytosis	skos:exactMatch	go	GO:0006887	exocytosis	manually_reviewed	orcid:0000-0001-9439-5346
mesh	D005109	Extracellular Matrix	skos:exactMatch	go	GO:0031012	extracellular matrix	manually_reviewed	orcid:0000-0001-9439-5346
mesh	D005110	Extracellular Space	skos:exactMatch	go	GO:0005615	extracellular space	manually_reviewed	orcid:0000-0001-9439-5346
mesh	D005285	Fermentation	skos:exactMatch	go	GO:0006113	fermentation	manually_reviewed	orcid:0000-0001-9439-5346
mesh	D005306	Fertilization	skos:exactMatch	go	GO:0009566	fertilization	manually_reviewed	orcid:0000-0001-9439-5346
mesh	D005943	Gluconeogenesis	skos:exactMatch	go	GO:0006094	gluconeogenesis	manually_reviewed	orcid:0000-0001-9439-5346
mesh	D006019	Glycolysis	skos:exactMatch	go	GO:0006096	glycolytic process	manually_reviewed	orcid:0000-0001-9439-5346
mesh	D006056	Golgi Apparatus	skos:exactMatch	go	GO:0005794	Golgi apparatus	manually_reviewed	orcid:0000-0001-9439-5346
mesh	D006487	Hemostasis	skos:exactMatch	go	GO:0007599	hemostasis	manually_reviewed	orcid:0000-0001-9439-5346
mesh	D006570	Heterochromatin	skos:exactMatch	go	GO:0000792	heterochromatin	manually_reviewed	orcid:0000-0001-9439-5346
mesh	D006967	Hypersensitivity	skos:exactMatch	go	GO:0002524	hypersensitivity	manually_reviewed	orcid:0000-0001-9439-5346
mesh	D007249	Inflammation	skos:exactMatch	go	GO:0006954	inflammatory response	manually_reviewed	orcid:0000-0001-9439-5346
mesh	D007399	Interphase	skos:exactMatch	go	GO:0051325	interphase	manually_reviewed	orcid:0000-0001-9439-5346
mesh	D007858	Learning	skos:exactMatch	go	GO:0007612	learning	manually_reviewed	orcid:0000-0001-9439-5346
mesh	D008213	Lymphocyte Activation	skos:exactMatch	go	GO:0046649	lymphocyte activation	manually_reviewed	orcid:0000-0001-9439-5346
mesh	D008409	Mastication	skos:exactMatch	go	GO:0071626	mastication	manually_reviewed	orcid:0000-0001-9439-5346
mesh	D008572	Menarche	skos:exactMatch	go	GO:0042696	menarche	manually_reviewed	orcid:0000-0001-9439-5346
mesh	D008593	Menopause	skos:exactMatch	go	GO:0042697	menopause	manually_reviewed	orcid:0000-0001-9439-5346
mesh	D008597	Menstrual Cycle	skos:exactMatch	go	GO:0044850	menstrual cycle	manually_reviewed	orcid:0000-0001-9439-5346
mesh	D008598	Menstruation	skos:exactMatch	go	GO:0042703	menstruation	manually_reviewed	orcid:0000-0001-9439-5346
mesh	D008660	Metabolism	skos:exactMatch	go	GO:0008152	metabolic process	manually_reviewed	orcid:0000-0001-9439-5346
mesh	D008677	Metaphase	skos:exactMatch	go	GO:0051323	metaphase	manually_reviewed	orcid:0000-0001-9439-5346
mesh	D008830	Microbodies	skos:exactMatch	go	GO:0042579	microbody	manually_reviewed	orcid:0000-0001-9439-5346
mesh	D008841	Actin Cytoskeleton	skos:exactMatch	go	GO:0015629	actin cytoskeleton	manually_reviewed	orcid:0000-0001-9439-5346
mesh	D008870	Microtubules	skos:exactMatch	go	GO:0005874	microtubule	manually_reviewed	orcid:0000-0001-9439-5346
mesh	D008928	Mitochondria	skos:exactMatch	go	GO:0005739	mitochondrion	manually_reviewed	orcid:0000-0001-9439-5346
mesh	D009119	Muscle Contraction	skos:exactMatch	go	GO:0006936	muscle contraction	manually_reviewed	orcid:0000-0001-9439-5346
mesh	D009186	Myelin Sheath	skos:exactMatch	go	GO:0043209	myelin sheath	manually_reviewed	orcid:0000-0001-9439-5346
mesh	D009336	Necrosis	skos:exactMatch	go	GO:0070265	necrotic cell death	manually_reviewed	orcid:0000-0001-9439-5346
mesh	D009685	Nuclear Envelope	skos:exactMatch	go	GO:0005635	nuclear envelope	manually_reviewed	orcid:0000-0001-9439-5346
mesh	D009707	Nucleosomes	skos:exactMatch	go	GO:0000786	nucleosome	manually_reviewed	orcid:0000-0001-9439-5346
mesh	D009805	Odontogenesis	skos:exactMatch	go	GO:0042476	odontogenesis	manually_reviewed	orcid:0000-0001-9439-5346
mesh	D009866	Oogenesis	skos:exactMatch	go	GO:0048477	oogenesis	manually_reviewed	orcid:0000-0001-9439-5346
mesh	D010060	Ovulation	skos:exactMatch	go	GO:0030728	ovulation	manually_reviewed	orcid:0000-0001-9439-5346
mesh	D010085	Oxidative Phosphorylation	skos:exactMatch	go	GO:0006119	oxidative phosphorylation	manually_reviewed	orcid:0000-0001-9439-5346
mesh	D010528	Peristalsis	skos:exactMatch	go	GO:0030432	peristalsis	manually_reviewed	orcid:0000-0001-9439-5346
mesh	D010587	Phagocytosis	skos:exactMatch	go	GO:0006909	phagocytosis	manually_reviewed	orcid:0000-0001-9439-5346
mesh	D010788	Photosynthesis	skos:exactMatch	go	GO:0015979	photosynthesis	manually_reviewed	orcid:0000-0001-9439-5346
mesh	D010858	Pigmentation	skos:exactMatch	go	GO:0043473	pigmentation	manually_reviewed	orcid:0000-0001-9439-5346
mesh	D011235	Predatory Behavior	skos:exactMatch	go	GO:0002120	predatory behavior	manually_reviewed	orcid:0000-0001-9439-5346
mesh	D011418	Prophase	skos:exactMatch	go	GO:0051324	prophase	manually_reviewed	orcid:0000-0001-9439-5346
mesh	D011992	Endosomes	skos:exactMatch	go	GO:0005768	endosome	manually_reviewed	orcid:0000-0001-9439-5346
mesh	D012038	Regeneration	skos:exactMatch	go	GO:0031099	regeneration	manually_reviewed	orcid:0000-0001-9439-5346
mesh	D012098	Reproduction	skos:exactMatch	go	GO:0000003	reproduction	manually_reviewed	orcid:0000-0001-9439-5346
mesh	D012100	Reproduction, Asexual	skos:exactMatch	go	GO:0019954	asexual reproduction	manually_reviewed	orcid:0000-0001-9439-5346
mesh	D012326	RNA Splicing	skos:exactMatch	go	GO:0008380	RNA splicing	manually_reviewed	orcid:0000-0001-9439-5346
mesh	D012508	Sarcolemma	skos:exactMatch	go	GO:0042383	sarcolemma	manually_reviewed	orcid:0000-0001-9439-5346
mesh	D012518	Sarcomeres	skos:exactMatch	go	GO:0030017	sarcomere	manually_reviewed	orcid:0000-0001-9439-5346
mesh	D012519	Sarcoplasmic Reticulum	skos:exactMatch	go	GO:0016529	sarcoplasmic reticulum	manually_reviewed	orcid:0000-0001-9439-5346
mesh	D012730	Sex Chromosomes	skos:exactMatch	go	GO:0000803	sex chromosome	manually_reviewed	orcid:0000-0001-9439-5346
mesh	D013081	Sperm Motility	skos:exactMatch	go	GO:0097722	sperm motility	manually_reviewed	orcid:0000-0001-9439-5346
mesh	D013091	Spermatogenesis	skos:exactMatch	go	GO:0007283	spermatogenesis	manually_reviewed	orcid:0000-0001-9439-5346
mesh	D013550	Swimming	skos:exactMatch	go	GO:0036268	swimming	manually_reviewed	orcid:0000-0001-9439-5346
mesh	D013569	Synapses	skos:exactMatch	go	GO:0045202	synapse	manually_reviewed	orcid:0000-0001-9439-5346
mesh	D013692	Telophase	skos:exactMatch	go	GO:0051326	telophase	manually_reviewed	orcid:0000-0001-9439-5346
mesh	D014078	Tooth Eruption	skos:exactMatch	go	GO:0044691	tooth eruption	manually_reviewed	orcid:0000-0001-9439-5346
mesh	D014617	Vacuoles	skos:exactMatch	go	GO:0005773	vacuole	manually_reviewed	orcid:0000-0001-9439-5346
mesh	D014664	Vasodilation	skos:exactMatch	go	GO:0042311	vasodilation	manually_reviewed	orcid:0000-0001-9439-5346
mesh	D014796	Visual Perception	skos:exactMatch	go	GO:0007601	visual perception	manually_reviewed	orcid:0000-0001-9439-5346
mesh	D014945	Wound Healing	skos:exactMatch	go	GO:0042060	wound healing	manually_reviewed	orcid:0000-0001-9439-5346
mesh	D014960	X Chromosome	skos:exactMatch	go	GO:0000805	X chromosome	manually_reviewed	orcid:0000-0001-9439-5346
mesh	D014998	Y Chromosome	skos:exactMatch	go	GO:0000806	Y chromosome	manually_reviewed	orcid:0000-0001-9439-5346
mesh	D015388	Organelles	skos:exactMatch	go	GO:0043226	organelle	manually_reviewed	orcid:0000-0001-9439-5346
mesh	D015398	Signal Transduction	skos:exactMatch	go	GO:0007165	signal transduction	manually_reviewed	orcid:0000-0001-9439-5346
mesh	D015530	Nuclear Matrix	skos:exactMatch	go	GO:0016363	nuclear matrix	manually_reviewed	orcid:0000-0001-9439-5346
mesh	D015539	Platelet Activation	skos:exactMatch	go	GO:0030168	platelet activation	manually_reviewed	orcid:0000-0001-9439-5346
mesh	D016193	G1 Phase	skos:exactMatch	go	GO:0051318	G1 phase	manually_reviewed	orcid:0000-0001-9439-5346
mesh	D016196	S Phase	skos:exactMatch	go	GO:0051320	S phase	manually_reviewed	orcid:0000-0001-9439-5346
mesh	D016723	Bone Remodeling	skos:exactMatch	go	GO:0046849	bone remodeling	manually_reviewed	orcid:0000-0001-9439-5346
mesh	D016897	Respiratory Burst	skos:exactMatch	go	GO:0045730	respiratory burst	manually_reviewed	orcid:0000-0001-9439-5346
mesh	D016922	Cellular Senescence	skos:exactMatch	go	GO:0090398	cellular senescence	manually_reviewed	orcid:0000-0001-9439-5346
mesh	D017209	Apoptosis	skos:exactMatch	go	GO:0006915	apoptotic process	manually_reviewed	orcid:0000-0001-9439-5346
mesh	D017510	Protein Folding	skos:exactMatch	go	GO:0006457	protein folding	manually_reviewed	orcid:0000-0001-9439-5346
mesh	D017629	Gap Junctions	skos:exactMatch	go	GO:0005921	gap junction	manually_reviewed	orcid:0000-0001-9439-5346
mesh	D018375	Neutrophil Activation	skos:exactMatch	go	GO:0042119	neutrophil activation	manually_reviewed	orcid:0000-0001-9439-5346
mesh	D018385	Centrosome	skos:exactMatch	go	GO:0005813	centrosome	manually_reviewed	orcid:0000-0001-9439-5346
mesh	D018392	Genomic Imprinting	skos:exactMatch	go	GO:0071514	genetic imprinting	manually_reviewed	orcid:0000-0001-9439-5346
mesh	D018699	Coated Vesicles	skos:exactMatch	go	GO:0030135	coated vesicle	manually_reviewed	orcid:0000-0001-9439-5346
mesh	D018870	Endoplasmic Reticulum, Rough	skos:exactMatch	go	GO:0005791	rough endoplasmic reticulum	manually_reviewed	orcid:0000-0001-9439-5346
mesh	D018871	Endoplasmic Reticulum, Smooth	skos:exactMatch	go	GO:0005790	smooth endoplasmic reticulum	manually_reviewed	orcid:0000-0001-9439-5346
mesh	D019069	Cell Respiration	skos:exactMatch	go	GO:0045333	cellular respiration	manually_reviewed	orcid:0000-0001-9439-5346
mesh	D019108	Tight Junctions	skos:exactMatch	go	GO:0070160	tight junction	manually_reviewed	orcid:0000-0001-9439-5346
mesh	D019154	Protein Splicing	skos:exactMatch	go	GO:0030908	protein splicing	manually_reviewed	orcid:0000-0001-9439-5346
mesh	D019276	Glycocalyx	skos:exactMatch	go	GO:0030112	glycocalyx	manually_reviewed	orcid:0000-0001-9439-5346
mesh	D019457	Chromosome Breakage	skos:exactMatch	go	GO:0031052	chromosome breakage	manually_reviewed	orcid:0000-0001-9439-5346
mesh	D020090	Chromosome Segregation	skos:exactMatch	go	GO:0007059	chromosome segregation	manually_reviewed	orcid:0000-0001-9439-5346
mesh	D020894	Microfibrils	skos:exactMatch	go	GO:0001527	microfibril	manually_reviewed	orcid:0000-0001-9439-5346
mesh	D021941	Caveolae	skos:exactMatch	go	GO:0005901	caveola	manually_reviewed	orcid:0000-0001-9439-5346
mesh	D022002	Hemidesmosomes	skos:exactMatch	go	GO:0030056	hemidesmosome	manually_reviewed	orcid:0000-0001-9439-5346
mesh	D022005	Adherens Junctions	skos:exactMatch	go	GO:0005912	adherens junction	manually_reviewed	orcid:0000-0001-9439-5346
mesh	D022022	Nuclear Pore	skos:exactMatch	go	GO:0005643	nuclear pore	manually_reviewed	orcid:0000-0001-9439-5346
mesh	D022041	Euchromatin	skos:exactMatch	go	GO:0000791	euchromatin	manually_reviewed	orcid:0000-0001-9439-5346
mesh	D022161	Transport Vesicles	skos:exactMatch	go	GO:0030133	transport vesicle	manually_reviewed	orcid:0000-0001-9439-5346
mesh	D023102	Anoikis	skos:exactMatch	go	GO:0043276	anoikis	manually_reviewed	orcid:0000-0001-9439-5346
mesh	D034443	RNA Transport	skos:exactMatch	go	GO:0050658	RNA transport	manually_reviewed	orcid:0000-0001-9439-5346
mesh	D034622	RNA Interference	skos:exactMatch	go	GO:0016246	RNA interference	manually_reviewed	orcid:0000-0001-9439-5346
mesh	D034881	Nuclear Lamina	skos:exactMatch	go	GO:0005652	nuclear lamina	manually_reviewed	orcid:0000-0001-9439-5346
mesh	D036801	Parturition	skos:exactMatch	go	GO:0007567	parturition	manually_reviewed	orcid:0000-0001-9439-5346
mesh	D048348	Reverse Transcription	skos:exactMatch	go	GO:0001171	reverse transcription	manually_reviewed	orcid:0000-0001-9439-5346
mesh	D048749	Cytokinesis	skos:exactMatch	go	GO:0000910	cytokinesis	manually_reviewed	orcid:0000-0001-9439-5346
mesh	D049109	Cell Proliferation	skos:exactMatch	go	GO:0008283	cell population proliferation	manually_reviewed	orcid:0000-0001-9439-5346
mesh	D051336	Mitochondrial Membranes	skos:exactMatch	go	GO:0031966	mitochondrial membrane	manually_reviewed	orcid:0000-0001-9439-5346
mesh	D059447	Cell Cycle Checkpoints	skos:exactMatch	go	GO:0000075	cell cycle checkpoint	manually_reviewed	orcid:0000-0001-9439-5346
mesh	D059547	Stereocilia	skos:exactMatch	go	GO:0032420	stereocilium	manually_reviewed	orcid:0000-0001-9439-5346
mesh	D060152	V(D)J Recombination	skos:exactMatch	go	GO:0033151	V(D)J recombination	manually_reviewed	orcid:0000-0001-9439-5346
mesh	D007382	Intermediate Filaments	skos:exactMatch	go	GO:0005882	intermediate filament	manually_reviewed	orcid:0000-0001-9439-5346
mesh	D008871	Microvilli	skos:exactMatch	go	GO:0005902	microvillus	manually_reviewed	orcid:0000-0001-9439-5346
mesh	D055944	Magnetosomes	skos:exactMatch	go	GO:0110143	magnetosome	manually_reviewed	orcid:0000-0001-9439-5346
mesh	D057646	Virus Uncoating	skos:exactMatch	go	GO:0019061	uncoating of virus	manually_reviewed	orcid:0000-0001-9439-5346
mesh	D057465	Catabolite Repression	skos:exactMatch	go	GO:0061984	catabolite repression	manually_reviewed	orcid:0000-0001-9439-5346
mesh	D055212	Photoreceptor Connecting Cilium	skos:exactMatch	go	GO:0032391	photoreceptor connecting cilium	manually_reviewed	orcid:0000-0001-9439-5346
mesh	D000069396	Mitochondrial Ribosomes	skos:exactMatch	go	GO:0005761	mitochondrial ribosome	manually_reviewed	orcid:0000-0001-9439-5346
mesh	D000071040	Axon Initial Segment	skos:exactMatch	go	GO:0043194	axon initial segment	manually_reviewed	orcid:0000-0001-9439-5346
mesh	D000080642	Chaperone-Mediated Autophagy	skos:exactMatch	go	GO:0061684	chaperone-mediated autophagy	manually_reviewed	orcid:0000-0001-9439-5346
mesh	D000081363	Occlusion Bodies, Viral	skos:exactMatch	go	GO:0039679	viral occlusion body	manually_reviewed	orcid:0000-0001-9439-5346
mesh	D001846	Bone Development	skos:exactMatch	go	GO:0060348	bone development	manually_reviewed	orcid:0000-0001-9439-5346
mesh	D001861	Bone Regeneration	skos:exactMatch	go	GO:1990523	bone regeneration	manually_reviewed	orcid:0000-0001-9439-5346
mesh	D001862	Bone Resorption	skos:exactMatch	go	GO:0045453	bone resorption	manually_reviewed	orcid:0000-0001-9439-5346
mesh	D000873	Anthracenes	skos:exactMatch	chebi	CHEBI:46955	anthracenes	manually_reviewed	orcid:0000-0001-9439-5346
mesh	D001381	Azepines	skos:exactMatch	chebi	CHEBI:48105	azepine	manually_reviewed	orcid:0000-0001-9439-5346
mesh	D001218	Aspartame	skos:exactMatch	chebi	CHEBI:2877	aspartame	manually_reviewed	orcid:0000-0001-9439-5346
mesh	D001507	Beclomethasone	skos:exactMatch	chebi	CHEBI:3001	beclomethasone	manually_reviewed	orcid:0000-0001-9439-5346
mesh	D001539	Bendroflumethiazide	skos:exactMatch	chebi	CHEBI:3013	bendroflumethiazide	manually_reviewed	orcid:0000-0001-9439-5346
mesh	D001542	Benomyl	skos:exactMatch	chebi	CHEBI:3015	benomyl	manually_reviewed	orcid:0000-0001-9439-5346
mesh	D001547	Benzaldehydes	skos:exactMatch	chebi	CHEBI:22698	benzaldehydes	manually_reviewed	orcid:0000-0001-9439-5346
mesh	D001549	Benzamides	skos:exactMatch	chebi	CHEBI:22702	benzamides	manually_reviewed	orcid:0000-0001-9439-5346
mesh	D001552	Benzazepines	skos:exactMatch	chebi	CHEBI:35676	benzazepine	manually_reviewed	orcid:0000-0001-9439-5346
mesh	D001553	Benzbromarone	skos:exactMatch	chebi	CHEBI:3023	benzbromarone	manually_reviewed	orcid:0000-0001-9439-5346
mesh	D001557	Benzenesulfonates	skos:exactMatch	chebi	CHEBI:53348	benzenesulfonates	manually_reviewed	orcid:0000-0001-9439-5346
mesh	D001562	Benzimidazoles	skos:exactMatch	chebi	CHEBI:22715	benzimidazoles	manually_reviewed	orcid:0000-0001-9439-5346
mesh	D001564	Benzo(a)pyrene	skos:exactMatch	chebi	CHEBI:29865	benzo[a]pyrene	manually_reviewed	orcid:0000-0001-9439-5346
mesh	D001569	Benzodiazepines	skos:exactMatch	chebi	CHEBI:22720	benzodiazepine	manually_reviewed	orcid:0000-0001-9439-5346
mesh	D001581	Benzothiadiazines	skos:exactMatch	chebi	CHEBI:50265	benzothiadiazine	manually_reviewed	orcid:0000-0001-9439-5346
mesh	D001590	Benztropine	skos:exactMatch	chebi	CHEBI:3048	benzatropine	manually_reviewed	orcid:0000-0001-9439-5346
mesh	D001592	Benzyl Alcohols	skos:exactMatch	chebi	CHEBI:22743	benzyl alcohols	manually_reviewed	orcid:0000-0001-9439-5346
mesh	D001594	Benzyl Viologen	skos:exactMatch	chebi	CHEBI:3056	Benzyl viologen	manually_reviewed	orcid:0000-0001-9439-5346
mesh	D001599	Berberine	skos:exactMatch	chebi	CHEBI:16118	berberine	manually_reviewed	orcid:0000-0001-9439-5346
mesh	D001600	Berberine Alkaloids	skos:exactMatch	chebi	CHEBI:22754	berberine alkaloid	manually_reviewed	orcid:0000-0001-9439-5346
mesh	D001640	Bicuculline	skos:exactMatch	chebi	CHEBI:3092	bicuculline	manually_reviewed	orcid:0000-0001-9439-5346
mesh	D001645	Biguanides	skos:exactMatch	chebi	CHEBI:53662	biguanides	manually_reviewed	orcid:0000-0001-9439-5346
mesh	D001708	Biopterin	skos:exactMatch	chebi	CHEBI:15373	biopterin	manually_reviewed	orcid:0000-0001-9439-5346
mesh	D001710	Biotin	skos:exactMatch	chebi	CHEBI:15956	biotin	manually_reviewed	orcid:0000-0001-9439-5346
mesh	D001726	Bisacodyl	skos:exactMatch	chebi	CHEBI:3125	Bisacodyl	manually_reviewed	orcid:0000-0001-9439-5346
mesh	D001735	Bithionol	skos:exactMatch	chebi	CHEBI:3131	bithionol	manually_reviewed	orcid:0000-0001-9439-5346
mesh	D001737	Biuret	skos:exactMatch	chebi	CHEBI:18138	biuret	manually_reviewed	orcid:0000-0001-9439-5346
mesh	D001839	Bombesin	skos:exactMatch	chebi	CHEBI:80229	Bombesin	manually_reviewed	orcid:0000-0001-9439-5346
mesh	D001865	Bongkrekic Acid	skos:exactMatch	chebi	CHEBI:77742	bongkrekic acid	manually_reviewed	orcid:0000-0001-9439-5346
mesh	D001880	Boranes	skos:exactMatch	chebi	CHEBI:33589	boranes	manually_reviewed	orcid:0000-0001-9439-5346
mesh	D001881	Borates	skos:exactMatch	chebi	CHEBI:22910	borates	manually_reviewed	orcid:0000-0001-9439-5346
mesh	D001888	Boric Acids	skos:exactMatch	chebi	CHEBI:59765	boric acids	manually_reviewed	orcid:0000-0001-9439-5346
mesh	D001889	Borinic Acids	skos:exactMatch	chebi	CHEBI:38270	borinic acids	manually_reviewed	orcid:0000-0001-9439-5346
mesh	D001897	Boronic Acids	skos:exactMatch	chebi	CHEBI:38269	boronic acids	manually_reviewed	orcid:0000-0001-9439-5346
mesh	D001960	Bromazepam	skos:exactMatch	chebi	CHEBI:31302	Bromazepam	manually_reviewed	orcid:0000-0001-9439-5346
mesh	D002027	Bufotenin	skos:exactMatch	chebi	CHEBI:3210	bufotenin	manually_reviewed	orcid:0000-0001-9439-5346
mesh	D002040	Levobunolol	skos:exactMatch	chebi	CHEBI:6438	levobunolol	manually_reviewed	orcid:0000-0001-9439-5346
mesh	D002045	Bupivacaine	skos:exactMatch	chebi	CHEBI:3215	bupivacaine	manually_reviewed	orcid:0000-0001-9439-5346
mesh	D002047	Buprenorphine	skos:exactMatch	chebi	CHEBI:3216	buprenorphine	manually_reviewed	orcid:0000-0001-9439-5346
mesh	D002049	Burimamide	skos:exactMatch	chebi	CHEBI:3221	Burimamide	manually_reviewed	orcid:0000-0001-9439-5346
mesh	D002065	Buspirone	skos:exactMatch	chebi	CHEBI:3223	buspirone	manually_reviewed	orcid:0000-0001-9439-5346
mesh	D002074	Butanones	skos:exactMatch	chebi	CHEBI:22951	butanone	manually_reviewed	orcid:0000-0001-9439-5346
mesh	D002077	Butorphanol	skos:exactMatch	chebi	CHEBI:3242	butorphanol	manually_reviewed	orcid:0000-0001-9439-5346
mesh	D002092	Butyrylthiocholine	skos:exactMatch	chebi	CHEBI:41055	butyrylthiocholine	manually_reviewed	orcid:0000-0001-9439-5346
mesh	D002103	Cadaverine	skos:exactMatch	chebi	CHEBI:18127	cadaverine	manually_reviewed	orcid:0000-0001-9439-5346
mesh	D002104	Cadmium	skos:exactMatch	chebi	CHEBI:22977	cadmium atom	manually_reviewed	orcid:0000-0001-9439-5346
mesh	D002110	Caffeine	skos:exactMatch	chebi	CHEBI:27732	caffeine	manually_reviewed	orcid:0000-0001-9439-5346
mesh	D002164	Camphor	skos:exactMatch	chebi	CHEBI:36773	camphor	manually_reviewed	orcid:0000-0001-9439-5346
mesh	D002166	Camptothecin	skos:exactMatch	chebi	CHEBI:27656	camptothecin	manually_reviewed	orcid:0000-0001-9439-5346
mesh	D002174	Candicidin	skos:exactMatch	chebi	CHEBI:354984	candicidin	manually_reviewed	orcid:0000-0001-9439-5346
mesh	D002186	Cannabinoids	skos:exactMatch	chebi	CHEBI:67194	cannabinoid	manually_reviewed	orcid:0000-0001-9439-5346
mesh	D002187	Cannabinol	skos:exactMatch	chebi	CHEBI:3360	Cannabinol	manually_reviewed	orcid:0000-0001-9439-5346
mesh	D002193	Cantharidin	skos:exactMatch	chebi	CHEBI:64213	cantharidin	manually_reviewed	orcid:0000-0001-9439-5346
mesh	D002211	Capsaicin	skos:exactMatch	chebi	CHEBI:3374	capsaicin	manually_reviewed	orcid:0000-0001-9439-5346
mesh	D002220	Carbamazepine	skos:exactMatch	chebi	CHEBI:3387	carbamazepine	manually_reviewed	orcid:0000-0001-9439-5346
mesh	D002129	Calcium Oxalate	skos:exactMatch	chebi	CHEBI:60579	calcium oxalate	manually_reviewed	orcid:0000-0001-9439-5346
mesh	D002261	Carboxin	skos:exactMatch	chebi	CHEBI:3405	carboxin	manually_reviewed	orcid:0000-0001-9439-5346
mesh	D002260	Carboprost	skos:exactMatch	chebi	CHEBI:3403	carboprost	manually_reviewed	orcid:0000-0001-9439-5346
mesh	D002323	Carfecillin	skos:exactMatch	chebi	CHEBI:3414	carfecillin	manually_reviewed	orcid:0000-0001-9439-5346
mesh	D002328	Carisoprodol	skos:exactMatch	chebi	CHEBI:3419	carisoprodol	manually_reviewed	orcid:0000-0001-9439-5346
mesh	D002330	Carmustine	skos:exactMatch	chebi	CHEBI:3423	carmustine	manually_reviewed	orcid:0000-0001-9439-5346
mesh	D002336	Carnosine	skos:exactMatch	chebi	CHEBI:15727	carnosine	manually_reviewed	orcid:0000-0001-9439-5346
mesh	D002351	Carrageenan	skos:exactMatch	chebi	CHEBI:3435	carrageenan	manually_reviewed	orcid:0000-0001-9439-5346
mesh	D002354	Carteolol	skos:exactMatch	chebi	CHEBI:3437	carteolol	manually_reviewed	orcid:0000-0001-9439-5346
mesh	D002395	Catecholamines	skos:exactMatch	chebi	CHEBI:33567	catecholamine	manually_reviewed	orcid:0000-0001-9439-5346
mesh	D002396	Catechols	skos:exactMatch	chebi	CHEBI:33566	catechols	manually_reviewed	orcid:0000-0001-9439-5346
mesh	D002412	Cations	skos:exactMatch	chebi	CHEBI:36916	cation	manually_reviewed	orcid:0000-0001-9439-5346
mesh	D002433	Cefaclor	skos:exactMatch	chebi	CHEBI:3478	cefaclor	manually_reviewed	orcid:0000-0001-9439-5346
mesh	D002438	Cefoperazone	skos:exactMatch	chebi	CHEBI:3493	cefoperazone	manually_reviewed	orcid:0000-0001-9439-5346
mesh	D002440	Cefoxitin	skos:exactMatch	chebi	CHEBI:209807	cefoxitin	manually_reviewed	orcid:0000-0001-9439-5346
mesh	D002441	Cefsulodin	skos:exactMatch	chebi	CHEBI:3507	cefsulodin	manually_reviewed	orcid:0000-0001-9439-5346
mesh	D002444	Cefuroxime	skos:exactMatch	chebi	CHEBI:3515	cefuroxime	manually_reviewed	orcid:0000-0001-9439-5346
mesh	D002475	Cellobiose	skos:exactMatch	chebi	CHEBI:17057	cellobiose	manually_reviewed	orcid:0000-0001-9439-5346
mesh	D002492	Central Nervous System Depressants	skos:exactMatch	chebi	CHEBI:35488	central nervous system depressant	manually_reviewed	orcid:0000-0001-9439-5346
mesh	D002504	Meclofenoxate	skos:exactMatch	chebi	CHEBI:6712	Meclofenoxate	manually_reviewed	orcid:0000-0001-9439-5346
mesh	D002506	Cephalexin	skos:exactMatch	chebi	CHEBI:3534	cephalexin	manually_reviewed	orcid:0000-0001-9439-5346
mesh	D002509	Cephaloridine	skos:exactMatch	chebi	CHEBI:3537	cefaloridine	manually_reviewed	orcid:0000-0001-9439-5346
mesh	D002513	Cephamycins	skos:exactMatch	chebi	CHEBI:55429	cephamycin	manually_reviewed	orcid:0000-0001-9439-5346
mesh	D002515	Cephradine	skos:exactMatch	chebi	CHEBI:3547	cephradine	manually_reviewed	orcid:0000-0001-9439-5346
mesh	D002518	Ceramides	skos:exactMatch	chebi	CHEBI:17761	ceramide	manually_reviewed	orcid:0000-0001-9439-5346
mesh	D002554	Cerebrosides	skos:exactMatch	chebi	CHEBI:23079	cerebroside	manually_reviewed	orcid:0000-0001-9439-5346
mesh	D002569	Cerulenin	skos:exactMatch	chebi	CHEBI:171741	cerulenin	manually_reviewed	orcid:0000-0001-9439-5346
mesh	D002599	Chalcone	skos:exactMatch	chebi	CHEBI:27618	chalcone	manually_reviewed	orcid:0000-0001-9439-5346
mesh	D002606	Charcoal	skos:exactMatch	chebi	CHEBI:91090	charcoal	manually_reviewed	orcid:0000-0001-9439-5346
mesh	D002629	Chemosterilants	skos:exactMatch	chebi	CHEBI:23092	chemosterilant	manually_reviewed	orcid:0000-0001-9439-5346
mesh	D002635	Chenodeoxycholic Acid	skos:exactMatch	chebi	CHEBI:16755	chenodeoxycholic acid	manually_reviewed	orcid:0000-0001-9439-5346
mesh	D002686	Chitin	skos:exactMatch	chebi	CHEBI:17029	chitin	manually_reviewed	orcid:0000-0001-9439-5346
mesh	D002698	Chloralose	skos:exactMatch	chebi	CHEBI:81902	Chloralose	manually_reviewed	orcid:0000-0001-9439-5346
mesh	D002701	Chloramphenicol	skos:exactMatch	chebi	CHEBI:17698	chloramphenicol	manually_reviewed	orcid:0000-0001-9439-5346
mesh	D002716	Chlormequat	skos:exactMatch	chebi	CHEBI:81850	chlormequat	manually_reviewed	orcid:0000-0001-9439-5346
mesh	D002722	Chlorobenzenes	skos:exactMatch	chebi	CHEBI:23132	chlorobenzenes	manually_reviewed	orcid:0000-0001-9439-5346
mesh	D002723	Chlorobenzoates	skos:exactMatch	chebi	CHEBI:23133	chlorobenzoate	manually_reviewed	orcid:0000-0001-9439-5346
mesh	D002733	Chlorophenols	skos:exactMatch	chebi	CHEBI:23150	chlorophenol	manually_reviewed	orcid:0000-0001-9439-5346
mesh	D002735	Chlorophyllides	skos:exactMatch	chebi	CHEBI:38206	chlorophyllide	manually_reviewed	orcid:0000-0001-9439-5346
mesh	D002738	Chloroquine	skos:exactMatch	chebi	CHEBI:3638	chloroquine	manually_reviewed	orcid:0000-0001-9439-5346
mesh	D002743	Chlorphenesin	skos:exactMatch	chebi	CHEBI:3642	chlorphenesin	manually_reviewed	orcid:0000-0001-9439-5346
mesh	D002746	Chlorpromazine	skos:exactMatch	chebi	CHEBI:3647	chlorpromazine	manually_reviewed	orcid:0000-0001-9439-5346
mesh	D002748	Chlorpropham	skos:exactMatch	chebi	CHEBI:34630	chlorpropham	manually_reviewed	orcid:0000-0001-9439-5346
mesh	D002710	Chlorhexidine	skos:exactMatch	chebi	CHEBI:3614	chlorhexidine	manually_reviewed	orcid:0000-0001-9439-5346
mesh	D009681	Nuclear Fusion	skos:exactMatch	go	GO:0000741	karyogamy	manually_reviewed	orcid:0000-0003-4423-4370
mesh	D010588	Phagosomes	skos:exactMatch	go	GO:0045335	phagocytic vesicle	manually_reviewed	orcid:0000-0003-4423-4370
mesh	D010863	Piloerection	skos:exactMatch	go	GO:0097195	pilomotor reflex	manually_reviewed	orcid:0000-0003-4423-4370
mesh	D011132	Polyribosomes	skos:exactMatch	go	GO:0005844	polysome	manually_reviewed	orcid:0000-0003-4423-4370
mesh	D011768	Pyruvate Dehydrogenase Complex	skos:exactMatch	go	GO:0045254	pyruvate dehydrogenase complex	manually_reviewed	orcid:0000-0003-4423-4370
mesh	D010427	Pentose Phosphate Pathway	skos:exactMatch	go	GO:0006098	pentose-phosphate shunt	manually_reviewed	orcid:0000-0003-4423-4370
mesh	D008893	Milk Ejection	skos:exactMatch	go	GO:0060156	milk ejection reflex	manually_reviewed	orcid:0000-0003-4423-4370
mesh	D009411	Nerve Endings	skos:exactMatch	go	GO:0043679	axon terminus	manually_reviewed	orcid:0000-0003-4423-4370
mesh	D008066	Lipolysis	skos:exactMatch	go	GO:0016042	lipid catabolic process	manually_reviewed	orcid:0000-0003-4423-4370
mesh	D015922	Complement C1q	skos:exactMatch	go	GO:0062167	complement component C1q complex	manually_reviewed	orcid:0000-0003-4423-4370
mesh	D013082	Sperm Tail	skos:exactMatch	go	GO:0036126	sperm flagellum	manually_reviewed	orcid:0000-0003-4423-4370
mesh	D017735	Virus Latency	skos:exactMatch	go	GO:0019042	viral latency	manually_reviewed	orcid:0000-0003-4423-4370
mesh	D019065	Virus Assembly	skos:exactMatch	go	GO:0019068	virion assembly	manually_reviewed	orcid:0000-0003-4423-4370
mesh	D019897	Periplasm	skos:exactMatch	go	GO:0042597	periplasmic space	manually_reviewed	orcid:0000-0003-4423-4370
mesh	D020219	Chondrogenesis	skos:exactMatch	go	GO:0051216	cartilage development	manually_reviewed	orcid:0000-0003-4423-4370
mesh	D020541	Coiled Bodies	skos:exactMatch	go	GO:0015030	Cajal body	manually_reviewed	orcid:0000-0003-4423-4370
mesh	D042583	Lymphangiogenesis	skos:exactMatch	go	GO:0001946	lymphangiogenesis	manually_reviewed	orcid:0000-0003-4423-4370
mesh	D022001	Focal Adhesions	skos:exactMatch	go	GO:0005925	focal adhesion	manually_reviewed	orcid:0000-0003-4423-4370
mesh	D022101	Microtubule-Organizing Center	skos:exactMatch	go	GO:0005815	microtubule organizing center	manually_reviewed	orcid:0000-0003-4423-4370
mesh	D023902	Chromosome Pairing	skos:exactMatch	go	GO:0007129	synapsis	manually_reviewed	orcid:0000-0003-4423-4370
mesh	D045346	Cytochrome b6f Complex	skos:exactMatch	go	GO:0009512	cytochrome b6f complex	manually_reviewed	orcid:0000-0003-4423-4370
mesh	D021982	Cell-Matrix Junctions	skos:exactMatch	go	GO:0030055	cell-substrate junction	manually_reviewed	orcid:0000-0003-4423-4370
mesh	D050261	Glycogenolysis	skos:exactMatch	go	GO:0005980	glycogen catabolic process	manually_reviewed	orcid:0000-0003-4423-4370
mesh	D051738	Origin Recognition Complex	skos:exactMatch	go	GO:0000808	origin recognition complex	manually_reviewed	orcid:0000-0003-4423-4370
mesh	D053038	Quorum Sensing	skos:exactMatch	go	GO:0009372	quorum sensing	manually_reviewed	orcid:0000-0003-4423-4370
mesh	D053205	Pollen Tube	skos:exactMatch	go	GO:0090406	pollen tube	manually_reviewed	orcid:0000-0003-4423-4370
mesh	D053298	Chylomicron Remnants	skos:exactMatch	go	GO:0034360	chylomicron remnant	manually_reviewed	orcid:0000-0003-4423-4370
mesh	C081483	tryphine	skos:exactMatch	go	GO:0070505	pollen coat	manually_reviewed	orcid:0000-0003-4423-4370
mesh	C118437	negative elongation factor	skos:exactMatch	go	GO:0032021	NELF complex	manually_reviewed	orcid:0000-0003-4423-4370
mesh	D000077279	Protein Carbamylation	skos:exactMatch	go	GO:0046944	protein carbamoylation	manually_reviewed	orcid:0000-0003-4423-4370
mesh	D000177	Acrosome	skos:exactMatch	go	GO:0001669	acrosomal vesicle	manually_reviewed	orcid:0000-0003-4423-4370
mesh	D000917	Antibody Formation	skos:exactMatch	go	GO:0002377	immunoglobulin production	manually_reviewed	orcid:0000-0003-4423-4370
mesh	D003214	Conditioning, Classical	skos:exactMatch	go	GO:0008306	associative learning	manually_reviewed	orcid:0000-0003-4423-4370
mesh	D005106	Exploratory Behavior	skos:exactMatch	go	GO:0035640	exploration behavior	manually_reviewed	orcid:0000-0003-4423-4370
mesh	D005407	Flagella	skos:exactMatch	go	GO:0005929	cilium	manually_reviewed	orcid:0000-0003-4423-4370
mesh	D007401	Interrenal Gland	skos:exactMatch	go	GO:0030325	adrenal gland development	manually_reviewed	orcid:0000-0003-4423-4370
mesh	D005498	Follicular Phase	skos:exactMatch	go	GO:0001541	ovarian follicle development	manually_reviewed	orcid:0000-0003-4423-4370
mesh	D000374	Aggression	skos:exactMatch	go	GO:0002118	aggressive behavior	manually_reviewed	orcid:0000-0003-4423-4370
mesh	D000920	Antibody-Dependent Cell Cytotoxicity	skos:exactMatch	go	GO:0001788	antibody-dependent cellular cytotoxicity	manually_reviewed	orcid:0000-0003-4423-4370
mesh	D007113	Immunity, Innate	skos:exactMatch	go	GO:0045087	innate immune response	manually_reviewed	orcid:0000-0003-4423-4370
mesh	D014074	Tooth Calcification	skos:exactMatch	go	GO:0034505	tooth mineralization	manually_reviewed	orcid:0000-0003-4423-4370
mesh	D017201	Virus Shedding	skos:exactMatch	go	GO:0019076	viral release from host cell	manually_reviewed	orcid:0000-0003-4423-4370
mesh	D055697	Taste Perception	skos:exactMatch	go	GO:0050909	sensory perception of taste	manually_reviewed	orcid:0000-0003-4423-4370
mesh	D054261	Neurulation	skos:exactMatch	go	GO:0001841	neural tube formation	manually_reviewed	orcid:0000-0003-4423-4370
mesh	D053444	Inhibitory Postsynaptic Potentials	skos:exactMatch	go	GO:0060080	inhibitory postsynaptic potential	manually_reviewed	orcid:0000-0003-4423-4370
mesh	D056245	Mi-2 Nucleosome Remodeling and Deacetylase Complex	skos:exactMatch	go	GO:0016581	NuRD complex	manually_reviewed	orcid:0000-0003-4423-4370
mesh	D056827	Endosomal Sorting Complexes Required for Transport	skos:exactMatch	go	GO:0036452	ESCRT complex	manually_reviewed	orcid:0000-0003-4423-4370
mesh	D058207	Sumoylation	skos:exactMatch	go	GO:0016925	protein sumoylation	manually_reviewed	orcid:0000-0003-4423-4370
mesh	D057131	Immune Evasion	skos:exactMatch	go	GO:0042783	evasion of host immune response	manually_reviewed	orcid:0000-0003-4423-4370
mesh	D060746	Endoplasmic Reticulum-Associated Degradation	skos:exactMatch	go	GO:0036503	ERAD pathway	manually_reviewed	orcid:0000-0003-4423-4370
mesh	D063326	Exosome Multienzyme Ribonuclease Complex	skos:exactMatch	go	GO:0000178	exosome (RNase complex)	manually_reviewed	orcid:0000-0003-4423-4370
mesh	D064113	CRISPR-Cas Systems	skos:exactMatch	go	GO:0099048	CRISPR-cas system	manually_reviewed	orcid:0000-0003-4423-4370
mesh	D064173	Anaphase-Promoting Complex-Cyclosome	skos:exactMatch	go	GO:0005680	anaphase-promoting complex	manually_reviewed	orcid:0000-0003-4423-4370
mesh	D064210	Secondary Metabolism	skos:exactMatch	go	GO:0019748	secondary metabolic process	manually_reviewed	orcid:0000-0003-4423-4370
mesh	D064527	Etiolation	skos:exactMatch	go	GO:0009647	skotomorphogenesis	manually_reviewed	orcid:0000-0003-4423-4370
mesh	D013014	SOS Response (Genetics)	skos:exactMatch	go	GO:0009432	SOS response	manually_reviewed	orcid:0000-0003-4423-4370
mesh	D002952	Citric Acid Cycle	skos:exactMatch	go	GO:0006099	tricarboxylic acid cycle	manually_reviewed	orcid:0000-0003-4423-4370
mesh	D010012	Osteogenesis	skos:exactMatch	go	GO:0001503	ossification	manually_reviewed	orcid:0000-0003-4423-4370
mesh	D011499	Protein Processing, Post-Translational	skos:exactMatch	go	GO:0043687	post-translational protein modification	manually_reviewed	orcid:0000-0003-4423-4370
mesh	D014554	Urination	skos:exactMatch	go	GO:0060073	micturition	manually_reviewed	orcid:0000-0003-4423-4370
mesh	D048750	Cell Nucleus Division	skos:exactMatch	go	GO:0000280	nuclear division	manually_reviewed	orcid:0000-0003-4423-4370
mesh	D053843	DNA Mismatch Repair	skos:exactMatch	go	GO:0006298	mismatch repair	manually_reviewed	orcid:0000-0003-4423-4370
mesh	C498714	TOM translocase	skos:exactMatch	go	GO:0005742	mitochondrial outer membrane translocase complex	manually_reviewed	orcid:0000-0003-4423-4370
mesh	C048844	anti-IgG	skos:exactMatch	efo	0005030	anti-IgG	manually_reviewed	orcid:0000-0003-4423-4370
mesh	C056900	neuromedin U	skos:exactMatch	efo	0003266	neuromedin U	manually_reviewed	orcid:0000-0003-4423-4370
mesh	D056655	Cathepsin H	skos:exactMatch	hgnc	2535	CTSH	manually_reviewed	orcid:0000-0001-9439-5346
mesh	D055312	Cystatin A	skos:exactMatch	hgnc	2481	CSTA	manually_reviewed	orcid:0000-0001-9439-5346
mesh	D055313	Cystatin B	skos:exactMatch	hgnc	2482	CSTB	manually_reviewed	orcid:0000-0001-9439-5346
mesh	D055316	Cystatin C	skos:exactMatch	hgnc	2475	CST3	manually_reviewed	orcid:0000-0001-9439-5346
mesh	D055332	Cystatin M	skos:exactMatch	hgnc	2478	CST6	manually_reviewed	orcid:0000-0001-9439-5346
kegg.pathway	map00030	Pentose phosphate pathway	skos:exactMatch	go	GO:0006098	pentose-phosphate shunt	manually_reviewed	orcid:0000-0003-4423-4370
kegg.pathway	map00052	Galactose metabolism	skos:exactMatch	go	GO:0006012	galactose metabolic process	manually_reviewed	orcid:0000-0003-4423-4370
kegg.pathway	map00061	Fatty acid biosynthesis	skos:exactMatch	go	GO:0006633	fatty acid biosynthetic process	manually_reviewed	orcid:0000-0003-4423-4370
kegg.pathway	map00062	Fatty acid elongation	skos:exactMatch	go	GO:0030497	fatty acid elongation	manually_reviewed	orcid:0000-0003-4423-4370
kegg.pathway	map00071	Fatty acid degradation	skos:exactMatch	go	GO:0009062	fatty acid catabolic process	manually_reviewed	orcid:0000-0003-4423-4370
kegg.pathway	map00100	Steroid biosynthesis	skos:exactMatch	go	GO:0006694	steroid biosynthetic process	manually_reviewed	orcid:0000-0003-4423-4370
kegg.pathway	map00190	Oxidative phosphorylation	skos:exactMatch	go	GO:0006119	oxidative phosphorylation	manually_reviewed	orcid:0000-0003-4423-4370
kegg.pathway	map00195	Photosynthesis	skos:exactMatch	go	GO:0015979	photosynthesis	manually_reviewed	orcid:0000-0003-4423-4370
kegg.pathway	map00220	Arginine biosynthesis	skos:exactMatch	go	GO:0006526	arginine biosynthetic process	manually_reviewed	orcid:0000-0003-4423-4370
kegg.pathway	map00240	Pyrimidine metabolism	skos:exactMatch	go	GO:0006206	pyrimidine nucleobase metabolic process	manually_reviewed	orcid:0000-0003-4423-4370
kegg.pathway	map00254	Aflatoxin biosynthesis	skos:exactMatch	go	GO:0045122	aflatoxin biosynthetic process	manually_reviewed	orcid:0000-0003-4423-4370
kegg.pathway	map00281	Geraniol degradation	skos:exactMatch	go	GO:1903447	geraniol catabolic process	manually_reviewed	orcid:0000-0003-4423-4370
kegg.pathway	map00300	Lysine biosynthesis	skos:exactMatch	go	GO:0009085	lysine biosynthetic process	manually_reviewed	orcid:0000-0003-4423-4370
kegg.pathway	map00310	Lysine degradation	skos:exactMatch	go	GO:0006554	lysine catabolic process	manually_reviewed	orcid:0000-0003-4423-4370
kegg.pathway	map00331	Clavulanic acid biosynthesis	skos:exactMatch	go	GO:0033050	clavulanic acid biosynthetic process	manually_reviewed	orcid:0000-0003-4423-4370
kegg.pathway	map00332	Carbapenem biosynthesis	skos:exactMatch	go	GO:1901769	carbapenem biosynthetic process	manually_reviewed	orcid:0000-0003-4423-4370
kegg.pathway	map00340	Histidine metabolism	skos:exactMatch	go	GO:0006547	histidine metabolic process	manually_reviewed	orcid:0000-0003-4423-4370
kegg.pathway	map00350	Tyrosine metabolism	skos:exactMatch	go	GO:0006570	tyrosine metabolic process	manually_reviewed	orcid:0000-0003-4423-4370
kegg.pathway	map00362	Benzoate degradation	skos:exactMatch	go	GO:0043639	benzoate catabolic process	manually_reviewed	orcid:0000-0003-4423-4370
kegg.pathway	map00380	Tryptophan metabolism	skos:exactMatch	go	GO:0006568	tryptophan metabolic process	manually_reviewed	orcid:0000-0003-4423-4370
kegg.pathway	map00410	beta-Alanine metabolism	skos:exactMatch	go	GO:0019482	beta-alanine metabolic process	manually_reviewed	orcid:0000-0003-4423-4370
kegg.pathway	map00460	Cyanoamino acid metabolism	skos:exactMatch	go	GO:0033052	cyanoamino acid metabolic process	manually_reviewed	orcid:0000-0003-4423-4370
kegg.pathway	map00473	D-Alanine metabolism	skos:exactMatch	go	GO:0046436	D-alanine metabolic process	manually_reviewed	orcid:0000-0003-4423-4370
kegg.pathway	map00480	Glutathione metabolism	skos:exactMatch	go	GO:0006749	glutathione metabolic process	manually_reviewed	orcid:0000-0003-4423-4370
kegg.pathway	map00510	N-Glycan biosynthesis	skos:exactMatch	go	GO:0006487	protein N-linked glycosylation	manually_reviewed	orcid:0000-0003-4423-4370
kegg.pathway	map00521	Streptomycin biosynthesis	skos:exactMatch	go	GO:0019872	streptomycin biosynthetic process	manually_reviewed	orcid:0000-0003-4423-4370
kegg.pathway	map00531	Glycosaminoglycan degradation	skos:exactMatch	go	GO:0006027	glycosaminoglycan catabolic process	manually_reviewed	orcid:0000-0003-4423-4370
kegg.pathway	map00540	Lipopolysaccharide biosynthesis	skos:exactMatch	go	GO:0009103	lipopolysaccharide biosynthetic process	manually_reviewed	orcid:0000-0003-4423-4370
kegg.pathway	map00550	Peptidoglycan biosynthesis	skos:exactMatch	go	GO:0009252	peptidoglycan biosynthetic process	manually_reviewed	orcid:0000-0003-4423-4370
kegg.pathway	map04110	Cell cycle	skos:exactMatch	go	GO:0007049	cell cycle	manually_reviewed	orcid:0000-0003-4423-4370
kegg.pathway	map04144	Endocytosis	skos:exactMatch	go	GO:0006897	endocytosis	manually_reviewed	orcid:0000-0003-4423-4370
kegg.pathway	map00561	Glycerolipid metabolism	skos:exactMatch	go	GO:0046486	glycerolipid metabolic process	manually_reviewed	orcid:0000-0003-4423-4370
kegg.pathway	map00562	Inositol phosphate metabolism	skos:exactMatch	go	GO:0043647	inositol phosphate metabolic process	manually_reviewed	orcid:0000-0003-4423-4370
kegg.pathway	map00564	Glycerophospholipid metabolism	skos:exactMatch	go	GO:0006650	glycerophospholipid metabolic process	manually_reviewed	orcid:0000-0003-4423-4370
kegg.pathway	map00565	Ether lipid metabolism	skos:exactMatch	go	GO:0046485	ether lipid metabolic process	manually_reviewed	orcid:0000-0003-4423-4370
kegg.pathway	map00590	Arachidonic acid metabolism	skos:exactMatch	go	GO:0019369	arachidonic acid metabolic process	manually_reviewed	orcid:0000-0003-4423-4370
kegg.pathway	map00591	Linoleic acid metabolism	skos:exactMatch	go	GO:0043651	linoleic acid metabolic process	manually_reviewed	orcid:0000-0003-4423-4370
kegg.pathway	map00592	alpha-Linolenic acid metabolism	skos:exactMatch	go	GO:0036109	alpha-linolenic acid metabolic process	manually_reviewed	orcid:0000-0003-4423-4370
kegg.pathway	map00600	Sphingolipid metabolism	skos:exactMatch	go	GO:0006665	sphingolipid metabolic process	manually_reviewed	orcid:0000-0003-4423-4370
kegg.pathway	map00620	Pyruvate metabolism	skos:exactMatch	go	GO:0006090	pyruvate metabolic process	manually_reviewed	orcid:0000-0003-4423-4370
kegg.pathway	map00622	Xylene degradation	skos:exactMatch	go	GO:0042184	xylene catabolic process	manually_reviewed	orcid:0000-0003-4423-4370
kegg.pathway	map00623	Toluene degradation	skos:exactMatch	go	GO:0042203	toluene catabolic process	manually_reviewed	orcid:0000-0003-4423-4370
kegg.pathway	map00626	Naphthalene degradation	skos:exactMatch	go	GO:1901170	naphthalene catabolic process	manually_reviewed	orcid:0000-0003-4423-4370
kegg.pathway	map00633	Nitrotoluene degradation	skos:exactMatch	go	GO:0046263	nitrotoluene catabolic process	manually_reviewed	orcid:0000-0003-4423-4370
kegg.pathway	map00640	Propanoate metabolism	skos:exactMatch	go	GO:0019541	propionate metabolic process	manually_reviewed	orcid:0000-0003-4423-4370
kegg.pathway	map00643	Styrene degradation	skos:exactMatch	go	GO:0042207	styrene catabolic process	manually_reviewed	orcid:0000-0003-4423-4370
kegg.pathway	map00680	Methane metabolism	skos:exactMatch	go	GO:0015947	methane metabolic process	manually_reviewed	orcid:0000-0003-4423-4370
kegg.pathway	map00730	Thiamine metabolism	skos:exactMatch	go	GO:0006772	thiamine metabolic process	manually_reviewed	orcid:0000-0003-4423-4370
kegg.pathway	map00740	Riboflavin metabolism	skos:exactMatch	go	GO:0006771	riboflavin metabolic process	manually_reviewed	orcid:0000-0003-4423-4370
kegg.pathway	map00750	Vitamin B6 metabolism	skos:exactMatch	go	GO:0042816	vitamin B6 metabolic process	manually_reviewed	orcid:0000-0003-4423-4370
kegg.pathway	map00780	Biotin metabolism	skos:exactMatch	go	GO:0006768	biotin metabolic process	manually_reviewed	orcid:0000-0003-4423-4370
kegg.pathway	map00785	Lipoic acid metabolism	skos:exactMatch	go	GO:0009106	lipoate metabolic process	manually_reviewed	orcid:0000-0003-4423-4370
kegg.pathway	map00790	Folate biosynthesis	skos:exactMatch	go	GO:0046656	folic acid biosynthetic process	manually_reviewed	orcid:0000-0003-4423-4370
kegg.pathway	map00791	Atrazine degradation	skos:exactMatch	go	GO:0019381	atrazine catabolic process	manually_reviewed	orcid:0000-0003-4423-4370
kegg.pathway	map00830	Retinol metabolism	skos:exactMatch	go	GO:0042572	retinol metabolic process	manually_reviewed	orcid:0000-0003-4423-4370
kegg.pathway	map00901	Indole alkaloid biosynthesis	skos:exactMatch	go	GO:0035835	indole alkaloid biosynthetic process	manually_reviewed	orcid:0000-0003-4423-4370
kegg.pathway	map00902	Monoterpenoid biosynthesis	skos:exactMatch	go	GO:0016099	monoterpenoid biosynthetic process	manually_reviewed	orcid:0000-0003-4423-4370
kegg.pathway	map00904	Diterpenoid biosynthesis	skos:exactMatch	go	GO:0016102	diterpenoid biosynthetic process	manually_reviewed	orcid:0000-0003-4423-4370
kegg.pathway	map00905	Brassinosteroid biosynthesis	skos:exactMatch	go	GO:0016132	brassinosteroid biosynthetic process	manually_reviewed	orcid:0000-0003-4423-4370
kegg.pathway	map00906	Carotenoid biosynthesis	skos:exactMatch	go	GO:0016117	carotenoid biosynthetic process	manually_reviewed	orcid:0000-0003-4423-4370
kegg.pathway	map00908	Zeatin biosynthesis	skos:exactMatch	go	GO:0033398	zeatin biosynthetic process	manually_reviewed	orcid:0000-0003-4423-4370
kegg.pathway	map00920	Sulfur metabolism	skos:exactMatch	go	GO:0006790	sulfur compound metabolic process	manually_reviewed	orcid:0000-0003-4423-4370
kegg.pathway	map00930	Caprolactam degradation	skos:exactMatch	go	GO:0019384	caprolactam catabolic process	manually_reviewed	orcid:0000-0003-4423-4370
kegg.pathway	map00940	Phenylpropanoid biosynthesis	skos:exactMatch	go	GO:0009699	phenylpropanoid biosynthetic process	manually_reviewed	orcid:0000-0003-4423-4370
kegg.pathway	map00941	Flavonoid biosynthesis	skos:exactMatch	go	GO:0009813	flavonoid biosynthetic process	manually_reviewed	orcid:0000-0003-4423-4370
kegg.pathway	map00942	Anthocyanin biosynthesis	skos:exactMatch	go	GO:0009718	anthocyanin-containing compound biosynthetic process	manually_reviewed	orcid:0000-0003-4423-4370
kegg.pathway	map00943	Isoflavonoid biosynthesis	skos:exactMatch	go	GO:0009717	isoflavonoid biosynthetic process	manually_reviewed	orcid:0000-0003-4423-4370
kegg.pathway	map00950	Isoquinoline alkaloid biosynthesis	skos:exactMatch	go	GO:0033075	isoquinoline alkaloid biosynthetic process	manually_reviewed	orcid:0000-0003-4423-4370
kegg.pathway	map00966	Glucosinolate biosynthesis	skos:exactMatch	go	GO:0019761	glucosinolate biosynthetic process	manually_reviewed	orcid:0000-0003-4423-4370
kegg.pathway	map00984	Steroid degradation	skos:exactMatch	go	GO:0006706	steroid catabolic process	manually_reviewed	orcid:0000-0003-4423-4370
kegg.pathway	map01212	Fatty acid metabolism	skos:exactMatch	go	GO:0006631	fatty acid metabolic process	manually_reviewed	orcid:0000-0003-4423-4370
kegg.pathway	map04920	Adipocytokine signaling pathway	skos:exactMatch	go	GO:0033210	leptin-mediated signaling pathway	manually_reviewed	orcid:0000-0003-4423-4370
kegg.pathway	map02024	Quorum sensing	skos:exactMatch	go	GO:0009372	quorum sensing	manually_reviewed	orcid:0000-0003-4423-4370
kegg.pathway	map03030	DNA replication	skos:exactMatch	go	GO:0006260	DNA replication	manually_reviewed	orcid:0000-0003-4423-4370
kegg.pathway	map03320	PPAR signaling pathway	skos:exactMatch	go	GO:0035357	peroxisome proliferator activated receptor signaling pathway	manually_reviewed	orcid:0000-0003-4423-4370
kegg.pathway	map04071	Sphingolipid signaling pathway	skos:exactMatch	go	GO:0090520	sphingolipid mediated signaling pathway	manually_reviewed	orcid:0000-0003-4423-4370
kegg.pathway	map04012	ErbB signaling pathway	skos:exactMatch	go	GO:0038127	ERBB signaling pathway	manually_reviewed	orcid:0000-0003-4423-4370
kegg.pathway	map04218	Cellular senescence	skos:exactMatch	go	GO:0090398	cellular senescence	manually_reviewed	orcid:0000-0003-4423-4370
kegg.pathway	map04917	Prolactin signaling pathway	skos:exactMatch	go	GO:0038161	prolactin signaling pathway	manually_reviewed	orcid:0000-0003-4423-4370
kegg.pathway	map04310	Wnt signaling pathway	skos:exactMatch	go	GO:0016055	Wnt signaling pathway	manually_reviewed	orcid:0000-0003-4423-4370
kegg.pathway	map03440	Homologous recombination	skos:exactMatch	go	GO:0035825	homologous recombination	manually_reviewed	orcid:0000-0003-4423-4370
kegg.pathway	map04390	Hippo signaling pathway	skos:exactMatch	go	GO:0035329	hippo signaling	manually_reviewed	orcid:0000-0003-4423-4370
kegg.pathway	map04210	Apoptosis	skos:exactMatch	go	GO:0006915	apoptotic process	manually_reviewed	orcid:0000-0003-4423-4370
kegg.pathway	map04217	Necroptosis	skos:exactMatch	go	GO:0070266	necroptotic process	manually_reviewed	orcid:0000-0003-4423-4370
kegg.pathway	map04217	Necroptosis	skos:exactMatch	mesh	D000079302	Necroptosis	manually_reviewed	orcid:0000-0003-4423-4370
kegg.pathway	map04216	Ferroptosis	skos:exactMatch	mesh	D000079403	Ferroptosis	manually_reviewed	orcid:0000-0003-4423-4370
kegg.pathway	map04216	Ferroptosis	skos:exactMatch	go	GO:0097707	ferroptosis	manually_reviewed	orcid:0000-0003-4423-4370
kegg.pathway	map00970	Aminoacyl-tRNA biosynthesis	skos:exactMatch	go	GO:0043039	tRNA aminoacylation	manually_reviewed	orcid:0000-0003-4423-4370
kegg.pathway	map03013	RNA transport	skos:exactMatch	go	GO:0050658	RNA transport	manually_reviewed	orcid:0000-0003-4423-4370
kegg.pathway	map03018	RNA degradation	skos:exactMatch	go	GO:0006401	RNA catabolic process	manually_reviewed	orcid:0000-0003-4423-4370
kegg.pathway	map04115	p53 signaling pathway	skos:exactMatch	go	GO:0030330	DNA damage response, signal transduction by p53 class mediator	manually_reviewed	orcid:0000-0003-4423-4370
kegg.pathway	map04260	Cardiac muscle contraction	skos:exactMatch	go	GO:0060048	cardiac muscle contraction	manually_reviewed	orcid:0000-0003-4423-4370
kegg.pathway	map04270	Vascular smooth muscle contraction	skos:exactMatch	go	GO:0014829	vascular smooth muscle contraction	manually_reviewed	orcid:0000-0003-4423-4370
kegg.pathway	map04330	Notch signaling pathway	skos:exactMatch	go	GO:0007219	Notch signaling pathway	manually_reviewed	orcid:0000-0003-4423-4370
kegg.pathway	map04340	Hedgehog signaling pathway	skos:exactMatch	go	GO:0007224	smoothened signaling pathway	manually_reviewed	orcid:0000-0003-4423-4370
kegg.pathway	map04360	Axon guidance	skos:exactMatch	go	GO:0007411	axon guidance	manually_reviewed	orcid:0000-0003-4423-4370
kegg.pathway	map04361	Axon regeneration	skos:exactMatch	go	GO:0031103	axon regeneration	manually_reviewed	orcid:0000-0003-4423-4370
kegg.pathway	map04380	Osteoclast differentiation	skos:exactMatch	go	GO:0030316	osteoclast differentiation	manually_reviewed	orcid:0000-0003-4423-4370
kegg.pathway	map04611	Platelet activation	skos:exactMatch	go	GO:0030168	platelet activation	manually_reviewed	orcid:0000-0003-4423-4370
kegg.pathway	map04612	Antigen processing and presentation	skos:exactMatch	go	GO:0019882	antigen processing and presentation	manually_reviewed	orcid:0000-0003-4423-4370
kegg.pathway	map03430	Mismatch repair	skos:exactMatch	go	GO:0006298	mismatch repair	manually_reviewed	orcid:0000-0003-4423-4370
kegg.pathway	map04620	Toll-like receptor signaling pathway	skos:exactMatch	go	GO:0002224	toll-like receptor signaling pathway	manually_reviewed	orcid:0000-0003-4423-4370
kegg.pathway	map04621	NOD-like receptor signaling pathway	skos:exactMatch	go	GO:0035872	nucleotide-binding domain, leucine rich repeat containing receptor signaling pathway	manually_reviewed	orcid:0000-0003-4423-4370
kegg.pathway	map04650	Natural killer cell mediated cytotoxicity	skos:exactMatch	go	GO:0042267	natural killer cell mediated cytotoxicity	manually_reviewed	orcid:0000-0003-4423-4370
kegg.pathway	map04660	T cell receptor signaling pathway	skos:exactMatch	go	GO:0050852	T cell receptor signaling pathway	manually_reviewed	orcid:0000-0003-4423-4370
kegg.pathway	map04662	B cell receptor signaling pathway	skos:exactMatch	go	GO:0050853	B cell receptor signaling pathway	manually_reviewed	orcid:0000-0003-4423-4370
kegg.pathway	map04710	Circadian rhythm	skos:exactMatch	go	GO:0007623	circadian rhythm	manually_reviewed	orcid:0000-0003-4423-4370
kegg.pathway	map04721	Synaptic vesicle cycle	skos:exactMatch	go	GO:0099504	synaptic vesicle cycle	manually_reviewed	orcid:0000-0003-4423-4370
kegg.pathway	map04722	Neurotrophin signaling pathway	skos:exactMatch	go	GO:0038179	neurotrophin signaling pathway	manually_reviewed	orcid:0000-0003-4423-4370
kegg.pathway	map04744	Phototransduction	skos:exactMatch	go	GO:0007602	phototransduction	manually_reviewed	orcid:0000-0003-4423-4370
kegg.pathway	map04911	Insulin secretion	skos:exactMatch	go	GO:0030073	insulin secretion	manually_reviewed	orcid:0000-0003-4423-4370
kegg.pathway	map04920	Adipocytokine signaling pathway	skos:exactMatch	go	GO:0033209	tumor necrosis factor-mediated signaling pathway	manually_reviewed	orcid:0000-0003-4423-4370
kegg.pathway	map04920	Adipocytokine signaling pathway	skos:exactMatch	go	GO:0033211	adiponectin-activated signaling pathway	manually_reviewed	orcid:0000-0003-4423-4370
kegg.pathway	map04979	Cholesterol metabolism	skos:exactMatch	go	GO:0008203	cholesterol metabolic process	manually_reviewed	orcid:0000-0003-4423-4370
kegg.pathway	map04971	Gastric acid secretion	skos:exactMatch	go	GO:0001696	gastric acid secretion	manually_reviewed	orcid:0000-0003-4423-4370
kegg.pathway	map04714	Thermogenesis	skos:exactMatch	mesh	D022722	Thermogenesis	manually_reviewed	orcid:0000-0003-4423-4370
kegg.pathway	map04720	Long-term potentiation	skos:exactMatch	mesh	D017774	Long-Term Potentiation	manually_reviewed	orcid:0000-0003-4423-4370
wikipathways	WP100	Glutathione metabolism	speciesSpecific	go	GO:0006749	glutathione metabolic process	manually_reviewed	orcid:0000-0003-4423-4370
wikipathways	WP1002	Electron Transport Chain	speciesSpecific	go	GO:0022900	electron transport chain	manually_reviewed	orcid:0000-0003-4423-4370
wikipathways	WP1009	MAPK Cascade	speciesSpecific	go	GO:0000165	MAPK cascade	manually_reviewed	orcid:0000-0003-4423-4370
wikipathways	WP1011	TCR Signaling Pathway	speciesSpecific	go	GO:0050852	T cell receptor signaling pathway	manually_reviewed	orcid:0000-0003-4423-4370
wikipathways	WP1014	Androgen receptor signaling pathway	speciesSpecific	go	GO:0030521	androgen receptor signaling pathway	manually_reviewed	orcid:0000-0003-4423-4370
wikipathways	WP1016	Wnt Signaling Pathway	speciesSpecific	go	GO:0016055	Wnt signaling pathway	manually_reviewed	orcid:0000-0003-4423-4370
wikipathways	WP1018	Apoptosis	speciesSpecific	go	GO:0006915	apoptotic process	manually_reviewed	orcid:0000-0003-4423-4370
wikipathways	WP1020	Fatty Acid Biosynthesis	speciesSpecific	go	GO:0006633	fatty acid biosynthetic process	manually_reviewed	orcid:0000-0003-4423-4370
wikipathways	WP1023	mRNA Processing	speciesSpecific	go	GO:0006397	mRNA processing	manually_reviewed	orcid:0000-0003-4423-4370
wikipathways	WP1024	Steroid Biosynthesis	speciesSpecific	go	GO:0006694	steroid biosynthetic process	manually_reviewed	orcid:0000-0003-4423-4370
wikipathways	WP1025	B Cell Receptor Signaling Pathway	speciesSpecific	go	GO:0050853	B cell receptor signaling pathway	manually_reviewed	orcid:0000-0003-4423-4370
wikipathways	WP103	Cholesterol Biosynthesis	speciesSpecific	go	GO:0006695	cholesterol biosynthetic process	manually_reviewed	orcid:0000-0003-4423-4370
wikipathways	WP1032	NLR Proteins	speciesSpecific	mesh	D000070576	NLR Proteins	manually_reviewed	orcid:0000-0003-4423-4370
wikipathways	WP1050	Oxidative Stress	speciesSpecific	mesh	D018384	Oxidative Stress	manually_reviewed	orcid:0000-0003-4423-4370
wikipathways	WP1053	Estrogen metabolism	speciesSpecific	go	GO:0008210	estrogen metabolic process	manually_reviewed	orcid:0000-0003-4423-4370
wikipathways	WP999	TCA Cycle	speciesSpecific	go	GO:0006099	tricarboxylic acid cycle	manually_reviewed	orcid:0000-0003-4423-4370
wikipathways	WP964	Cell cycle	speciesSpecific	go	GO:0007049	cell cycle	manually_reviewed	orcid:0000-0003-4423-4370
wikipathways	WP1083	Cell Cycle	speciesSpecific	go	GO:0007049	cell cycle	manually_reviewed	orcid:0000-0003-4423-4370
wikipathways	WP1290	Apoptosis	speciesSpecific	go	GO:0006915	apoptotic process	manually_reviewed	orcid:0000-0003-4423-4370
wikipathways	WP1254	Apoptosis	speciesSpecific	go	GO:0006915	apoptotic process	manually_reviewed	orcid:0000-0003-4423-4370
wikipathways	WP1200	Cell cycle	speciesSpecific	go	GO:0007049	cell cycle	manually_reviewed	orcid:0000-0003-4423-4370
wikipathways	WP1539	Angiogenesis	speciesSpecific	go	GO:0001525	angiogenesis	manually_reviewed	orcid:0000-0003-4423-4370
wikipathways	WP1393	Cell cycle	speciesSpecific	go	GO:0007049	cell cycle	manually_reviewed	orcid:0000-0003-4423-4370
wikipathways	WP1351	Apoptosis	speciesSpecific	go	GO:0006915	apoptotic process	manually_reviewed	orcid:0000-0003-4423-4370
wikipathways	WP179	Cell Cycle	speciesSpecific	go	GO:0007049	cell cycle	manually_reviewed	orcid:0000-0003-4423-4370
wikipathways	WP429	Cell cycle	speciesSpecific	go	GO:0007049	cell cycle	manually_reviewed	orcid:0000-0003-4423-4370
wikipathways	WP2862	Glycolysis	speciesSpecific	go	GO:0006096	glycolytic process	manually_reviewed	orcid:0000-0003-4423-4370
wikipathways	WP4758	Nephrotic syndrome	speciesSpecific	mesh	D009404	Nephrotic Syndrome	manually_reviewed	orcid:0000-0003-4423-4370
wikipathways	WP1022	Hedgehog Signaling Pathway	speciesSpecific	go	GO:0007224	smoothened signaling pathway	manually_reviewed	orcid:0000-0003-4423-4370
wikipathways	WP1026	One Carbon Metabolism	speciesSpecific	go	GO:0006730	one-carbon metabolic process	manually_reviewed	orcid:0000-0003-4423-4370
wikipathways	WP1028	Pentose Phosphate Pathway	speciesSpecific	go	GO:0006098	pentose-phosphate shunt	manually_reviewed	orcid:0000-0003-4423-4370
wikipathways	WP1029	Notch Signaling Pathway	speciesSpecific	go	GO:0007219	Notch signaling pathway	manually_reviewed	orcid:0000-0003-4423-4370
wikipathways	WP1034	Acetylcholine Synthesis	speciesSpecific	go	GO:0008292	acetylcholine biosynthetic process	manually_reviewed	orcid:0000-0003-4423-4370
wikipathways	WP1035	Mismatch repair	speciesSpecific	go	GO:0006298	mismatch repair	manually_reviewed	orcid:0000-0003-4423-4370
wikipathways	WP1036	Homologous recombination	speciesSpecific	go	GO:0035825	homologous recombination	manually_reviewed	orcid:0000-0003-4423-4370
wikipathways	WP1044	ErbB Signaling Pathway	speciesSpecific	go	GO:0038127	ERBB signaling pathway	manually_reviewed	orcid:0000-0003-4423-4370
wikipathways	WP1064	Notch Signaling Pathway	speciesSpecific	go	GO:0007219	Notch signaling pathway	manually_reviewed	orcid:0000-0003-4423-4370
wikipathways	WP1065	Endochondral Ossification	speciesSpecific	go	GO:0001958	endochondral ossification	manually_reviewed	orcid:0000-0003-4423-4370
wikipathways	WP1067	Toll-like receptor signaling pathway	speciesSpecific	go	GO:0002224	toll-like receptor signaling pathway	manually_reviewed	orcid:0000-0003-4423-4370
wikipathways	WP1070	Cholesterol Biosynthesis	speciesSpecific	go	GO:0006695	cholesterol biosynthetic process	manually_reviewed	orcid:0000-0003-4423-4370
wikipathways	WP1073	Glycogen Metabolism	speciesSpecific	go	GO:0005977	glycogen metabolic process	manually_reviewed	orcid:0000-0003-4423-4370
wikipathways	WP1075	Folate Metabolism	speciesSpecific	go	GO:0046655	folic acid metabolic process	manually_reviewed	orcid:0000-0003-4423-4370
wikipathways	WP1086	Heme Biosynthesis	speciesSpecific	go	GO:0006783	heme biosynthetic process	manually_reviewed	orcid:0000-0003-4423-4370
wikipathways	WP1101	DNA Replication	speciesSpecific	go	GO:0006260	DNA replication	manually_reviewed	orcid:0000-0003-4423-4370
wikipathways	WP1105	Adipogenesis	speciesSpecific	mesh	D050156	Adipogenesis	manually_reviewed	orcid:0000-0003-4423-4370
wikipathways	WP1119	Electron Transport Chain	speciesSpecific	go	GO:0022900	electron transport chain	manually_reviewed	orcid:0000-0003-4423-4370
wikipathways	WP1126	Tryptophan metabolism	speciesSpecific	go	GO:0006568	tryptophan metabolic process	manually_reviewed	orcid:0000-0003-4423-4370
wikipathways	WP1135	Wnt Signaling Pathway	speciesSpecific	go	GO:0016055	Wnt signaling pathway	manually_reviewed	orcid:0000-0003-4423-4370
wikipathways	WP1142	mRNA Processing	speciesSpecific	go	GO:0006397	mRNA processing	manually_reviewed	orcid:0000-0003-4423-4370
wikipathways	WP1148	Notch Signaling Pathway	speciesSpecific	go	GO:0007219	Notch signaling pathway	manually_reviewed	orcid:0000-0003-4423-4370
wikipathways	WP1152	Mismatch repair	speciesSpecific	go	GO:0006298	mismatch repair	manually_reviewed	orcid:0000-0003-4423-4370
wikipathways	WP1153	Homologous recombination	speciesSpecific	go	GO:0035825	homologous recombination	manually_reviewed	orcid:0000-0003-4423-4370
wikipathways	WP1141	Hedgehog Signaling Pathway	speciesSpecific	go	GO:0007224	smoothened signaling pathway	manually_reviewed	orcid:0000-0003-4423-4370
wikipathways	WP116	Hedgehog Signaling Pathway	speciesSpecific	go	GO:0007224	smoothened signaling pathway	manually_reviewed	orcid:0000-0003-4423-4370
wikipathways	WP1186	Cholesterol Biosynthesis	speciesSpecific	go	GO:0006695	cholesterol biosynthetic process	manually_reviewed	orcid:0000-0003-4423-4370
wikipathways	WP1189	Glycogen Metabolism	speciesSpecific	go	GO:0005977	glycogen metabolic process	manually_reviewed	orcid:0000-0003-4423-4370
wikipathways	WP1203	One Carbon Metabolism	speciesSpecific	go	GO:0006730	one-carbon metabolic process	manually_reviewed	orcid:0000-0003-4423-4370
wikipathways	WP1204	Mismatch Repair	speciesSpecific	go	GO:0006298	mismatch repair	manually_reviewed	orcid:0000-0003-4423-4370
wikipathways	WP1079	Proteasome Degradation	speciesSpecific	go	GO:1903009	proteasome complex disassembly	manually_reviewed	orcid:0000-0003-4423-4370
wikipathways	WP109	UDP-Glucose Conversion	speciesSpecific	go	GO:0006258	UDP-glucose catabolic process	manually_reviewed	orcid:0000-0003-4423-4370
wikipathways	WP1105	Adipogenesis	speciesSpecific	go	GO:0045444	fat cell differentiation	manually_reviewed	orcid:0000-0003-4423-4370
wikipathways	WP1105	Adipogenesis	speciesSpecific	go	GO:0060612	adipose tissue development	manually_reviewed	orcid:0000-0003-4423-4370
wikipathways	WP1118	Biogenic Amine Synthesis	speciesSpecific	go	GO:0042401	cellular biogenic amine biosynthetic process	manually_reviewed	orcid:0000-0003-4423-4370
wikipathways	WP1133	Androgen receptor signaling pathway	speciesSpecific	go	GO:0030521	androgen receptor signaling pathway	manually_reviewed	orcid:0000-0003-4423-4370
wikipathways	WP1205	Homologous Recombination	speciesSpecific	go	GO:0035825	homologous recombination	manually_reviewed	orcid:0000-0003-4423-4370
wikipathways	WP1217	Aflatoxin B1 metabolism	speciesSpecific	go	GO:0046222	aflatoxin metabolic process	manually_reviewed	orcid:0000-0003-4423-4370
wikipathways	WP1221	Heme Biosynthesis	speciesSpecific	go	GO:0006783	heme biosynthetic process	manually_reviewed	orcid:0000-0003-4423-4370
wikipathways	WP1233	Mismatch repair	speciesSpecific	go	GO:0006298	mismatch repair	manually_reviewed	orcid:0000-0003-4423-4370
wikipathways	WP1240	Proteasome Degradation	speciesSpecific	go	GO:1903009	proteasome complex disassembly	manually_reviewed	orcid:0000-0003-4423-4370
wikipathways	WP1248	Oxidative phosphorylation	speciesSpecific	go	GO:0006119	oxidative phosphorylation	manually_reviewed	orcid:0000-0003-4423-4370
wikipathways	WP1257	Mismatch repair	speciesSpecific	go	GO:0006298	mismatch repair	manually_reviewed	orcid:0000-0003-4423-4370
wikipathways	WP1258	Homologous recombination	speciesSpecific	go	GO:0035825	homologous recombination	manually_reviewed	orcid:0000-0003-4423-4370
wikipathways	WP1227	TCA Cycle	speciesSpecific	go	GO:0006099	tricarboxylic acid cycle	manually_reviewed	orcid:0000-0003-4423-4370
wikipathways	WP1261	ErbB signaling pathway	speciesSpecific	go	GO:0038127	ERBB signaling pathway	manually_reviewed	orcid:0000-0003-4423-4370
wikipathways	WP1262	Aflatoxin B1 metabolism	speciesSpecific	go	GO:0046222	aflatoxin metabolic process	manually_reviewed	orcid:0000-0003-4423-4370
wikipathways	WP1263	Mitochondrial Gene Expression	speciesSpecific	go	GO:0140053	mitochondrial gene expression	manually_reviewed	orcid:0000-0003-4423-4370
wikipathways	WP1259	Retinol metabolism	speciesSpecific	go	GO:0042572	retinol metabolic process	manually_reviewed	orcid:0000-0003-4423-4370
wikipathways	WP1264	Estrogen metabolism	speciesSpecific	go	GO:0008210	estrogen metabolic process	manually_reviewed	orcid:0000-0003-4423-4370
wikipathways	WP1270	Endochondral Ossification	speciesSpecific	go	GO:0001958	endochondral ossification	manually_reviewed	orcid:0000-0003-4423-4370
wikipathways	WP1282	Methylation	speciesSpecific	go	GO:0032259	methylation	manually_reviewed	orcid:0000-0003-4423-4370
wikipathways	WP1283	Oxidative phosphorylation	speciesSpecific	go	GO:0006119	oxidative phosphorylation	manually_reviewed	orcid:0000-0003-4423-4370
wikipathways	WP1292	One Carbon Metabolism	speciesSpecific	go	GO:0006730	one-carbon metabolic process	manually_reviewed	orcid:0000-0003-4423-4370
wikipathways	WP1295	Mismatch repair	speciesSpecific	go	GO:0006298	mismatch repair	manually_reviewed	orcid:0000-0003-4423-4370
wikipathways	WP1296	Homologous recombination	speciesSpecific	go	GO:0035825	homologous recombination	manually_reviewed	orcid:0000-0003-4423-4370
wikipathways	WP1297	Retinol metabolism	speciesSpecific	go	GO:0042572	retinol metabolic process	manually_reviewed	orcid:0000-0003-4423-4370
wikipathways	WP1299	ErbB signaling pathway	speciesSpecific	go	GO:0038127	ERBB signaling pathway	manually_reviewed	orcid:0000-0003-4423-4370
wikipathways	WP13	DNA Replication	speciesSpecific	go	GO:0006260	DNA replication	manually_reviewed	orcid:0000-0003-4423-4370
wikipathways	WP1300	Aflatoxin B1 metabolism	speciesSpecific	go	GO:0046222	aflatoxin metabolic process	manually_reviewed	orcid:0000-0003-4423-4370
wikipathways	WP1301	Mitochondrial Gene Expression	speciesSpecific	go	GO:0140053	mitochondrial gene expression	manually_reviewed	orcid:0000-0003-4423-4370
wikipathways	WP1302	Estrogen metabolism	speciesSpecific	go	GO:0008210	estrogen metabolic process	manually_reviewed	orcid:0000-0003-4423-4370
wikipathways	WP1308	Endochondral Ossification	speciesSpecific	go	GO:0001958	endochondral ossification	manually_reviewed	orcid:0000-0003-4423-4370
wikipathways	WP1309	Toll-like receptor signaling pathway	speciesSpecific	go	GO:0002224	toll-like receptor signaling pathway	manually_reviewed	orcid:0000-0003-4423-4370
wikipathways	WP1314	Heme Biosynthesis	speciesSpecific	go	GO:0006783	heme biosynthetic process	manually_reviewed	orcid:0000-0003-4423-4370
wikipathways	WP1223	DNA Replication	speciesSpecific	go	GO:0006260	DNA replication	manually_reviewed	orcid:0000-0003-4423-4370
wikipathways	WP1229	mRNA processing	speciesSpecific	go	GO:0006397	mRNA processing	manually_reviewed	orcid:0000-0003-4423-4370
wikipathways	WP123	mRNA processing	speciesSpecific	go	GO:0006397	mRNA processing	manually_reviewed	orcid:0000-0003-4423-4370
wikipathways	WP1230	One Carbon Metabolism	speciesSpecific	go	GO:0006730	one-carbon metabolic process	manually_reviewed	orcid:0000-0003-4423-4370
wikipathways	WP1231	Pentose Phosphate Pathway	speciesSpecific	go	GO:0006098	pentose-phosphate shunt	manually_reviewed	orcid:0000-0003-4423-4370
wikipathways	WP1232	Notch Signaling Pathway	speciesSpecific	go	GO:0007219	Notch signaling pathway	manually_reviewed	orcid:0000-0003-4423-4370
wikipathways	WP1247	Methylation	speciesSpecific	go	GO:0032259	methylation	manually_reviewed	orcid:0000-0003-4423-4370
wikipathways	WP125	Biogenic Amine Synthesis	speciesSpecific	go	GO:0042401	cellular biogenic amine biosynthetic process	manually_reviewed	orcid:0000-0003-4423-4370
wikipathways	WP1316	Striated Muscle Contraction	speciesSpecific	go	GO:0006941	striated muscle contraction	manually_reviewed	orcid:0000-0003-4423-4370
wikipathways	WP132	Cholesterol Biosynthesis	speciesSpecific	go	GO:0006695	cholesterol biosynthetic process	manually_reviewed	orcid:0000-0003-4423-4370
wikipathways	WP1331	Adipogenesis	speciesSpecific	mesh	D050156	Adipogenesis	manually_reviewed	orcid:0000-0003-4423-4370
wikipathways	WP1331	Adipogenesis	speciesSpecific	go	GO:0045444	fat cell differentiation	manually_reviewed	orcid:0000-0003-4423-4370
wikipathways	WP1331	Adipogenesis	speciesSpecific	go	GO:0060612	adipose tissue development	manually_reviewed	orcid:0000-0003-4423-4370
wikipathways	WP1335	Oxidative phosphorylation	speciesSpecific	go	GO:0006119	oxidative phosphorylation	manually_reviewed	orcid:0000-0003-4423-4370
wikipathways	WP1339	Electron Transport Chain	speciesSpecific	go	GO:0022900	electron transport chain	manually_reviewed	orcid:0000-0003-4423-4370
wikipathways	WP1343	MAPK Cascade	speciesSpecific	go	GO:0000165	MAPK cascade	manually_reviewed	orcid:0000-0003-4423-4370
wikipathways	WP1345	T Cell Receptor Signaling Pathway	speciesSpecific	go	GO:0050852	T cell receptor signaling pathway	manually_reviewed	orcid:0000-0003-4423-4370
wikipathways	WP1348	Androgen Receptor Signaling Pathway	speciesSpecific	go	GO:0030521	androgen receptor signaling pathway	manually_reviewed	orcid:0000-0003-4423-4370
wikipathways	WP1349	Wnt Signaling Pathway	speciesSpecific	go	GO:0016055	Wnt signaling pathway	manually_reviewed	orcid:0000-0003-4423-4370
wikipathways	WP1352	Fatty Acid Biosynthesis	speciesSpecific	go	GO:0006633	fatty acid biosynthetic process	manually_reviewed	orcid:0000-0003-4423-4370
wikipathways	WP1355	One Carbon Metabolism	speciesSpecific	go	GO:0006730	one-carbon metabolic process	manually_reviewed	orcid:0000-0003-4423-4370
wikipathways	WP1366	ErbB Signaling Pathway	speciesSpecific	go	GO:0038127	ERBB signaling pathway	manually_reviewed	orcid:0000-0003-4423-4370
wikipathways	WP1372	Oxidative Stress	speciesSpecific	mesh	D018384	Oxidative Stress	manually_reviewed	orcid:0000-0003-4423-4370
wikipathways	WP138	Androgen receptor signaling pathway	speciesSpecific	go	GO:0030521	androgen receptor signaling pathway	manually_reviewed	orcid:0000-0003-4423-4370
wikipathways	WP1383	Endochondral Ossification	speciesSpecific	go	GO:0001958	endochondral ossification	manually_reviewed	orcid:0000-0003-4423-4370
wikipathways	WP1384	Toll-like receptor signaling pathway	speciesSpecific	go	GO:0002224	toll-like receptor signaling pathway	manually_reviewed	orcid:0000-0003-4423-4370
wikipathways	WP1387	Cholesterol Biosynthesis	speciesSpecific	go	GO:0006695	cholesterol biosynthetic process	manually_reviewed	orcid:0000-0003-4423-4370
wikipathways	WP1388	Glycogen Metabolism	speciesSpecific	go	GO:0005977	glycogen metabolic process	manually_reviewed	orcid:0000-0003-4423-4370
wikipathways	WP14	Sucrose Biosynthesis	speciesSpecific	go	GO:0005986	sucrose biosynthetic process	manually_reviewed	orcid:0000-0003-4423-4370
wikipathways	WP142	mRNA processing	speciesSpecific	go	GO:0006397	mRNA processing	manually_reviewed	orcid:0000-0003-4423-4370
wikipathways	WP1449	Regulation of toll-like receptor signaling pathway	speciesSpecific	go	GO:0034121	regulation of toll-like receptor signaling pathway	manually_reviewed	orcid:0000-0003-4423-4370
wikipathways	WP1453	Vulval development	speciesSpecific	go	GO:0040025	vulval development	manually_reviewed	orcid:0000-0003-4423-4370
wikipathways	WP146	Nucleotide Metabolism	speciesSpecific	go	GO:0009117	nucleotide metabolic process	manually_reviewed	orcid:0000-0003-4423-4370
wikipathways	WP1489	TOR signaling	speciesSpecific	go	GO:0031929	TOR signaling	manually_reviewed	orcid:0000-0003-4423-4370
wikipathways	WP1495	Glycine Metabolism	speciesSpecific	go	GO:0006544	glycine metabolic process	manually_reviewed	orcid:0000-0003-4423-4370
wikipathways	WP150	DNA Replication	speciesSpecific	go	GO:0006260	DNA replication	manually_reviewed	orcid:0000-0003-4423-4370
wikipathways	WP1518	Aspartate Biosynthesis	speciesSpecific	go	GO:0006532	aspartate biosynthetic process	manually_reviewed	orcid:0000-0003-4423-4370
wikipathways	WP1531	Vitamin D Metabolism	speciesSpecific	go	GO:0042359	vitamin D metabolic process	manually_reviewed	orcid:0000-0003-4423-4370
wikipathways	WP1533	Vitamin B12 Metabolism	speciesSpecific	go	GO:0009235	cobalamin metabolic process	manually_reviewed	orcid:0000-0003-4423-4370
wikipathways	WP1538	Flavonoid Biosynthesis	speciesSpecific	go	GO:0009813	flavonoid biosynthetic process	manually_reviewed	orcid:0000-0003-4423-4370
wikipathways	WP154	Biogenic Amine Synthesis	speciesSpecific	go	GO:0042401	cellular biogenic amine biosynthetic process	manually_reviewed	orcid:0000-0003-4423-4370
wikipathways	WP1541	Energy Metabolism	speciesSpecific	mesh	D004734	Energy Metabolism	manually_reviewed	orcid:0000-0003-4423-4370
wikipathways	WP155	Adipogenesis	speciesSpecific	mesh	D050156	Adipogenesis	manually_reviewed	orcid:0000-0003-4423-4370
wikipathways	WP155	Adipogenesis	speciesSpecific	go	GO:0045444	fat cell differentiation	manually_reviewed	orcid:0000-0003-4423-4370
wikipathways	WP155	Adipogenesis	speciesSpecific	go	GO:0060612	adipose tissue development	manually_reviewed	orcid:0000-0003-4423-4370
wikipathways	WP156	Gluconeogenesis	speciesSpecific	go	GO:0006094	gluconeogenesis	manually_reviewed	orcid:0000-0003-4423-4370
wikipathways	WP158	Proteasome Degradation	speciesSpecific	go	GO:1903009	proteasome complex disassembly	manually_reviewed	orcid:0000-0003-4423-4370
wikipathways	WP160	Glycogen Metabolism	speciesSpecific	go	GO:0005977	glycogen metabolic process	manually_reviewed	orcid:0000-0003-4423-4370
wikipathways	WP1600	Nicotine Metabolism	speciesSpecific	go	GO:0018933	nicotine metabolic process	manually_reviewed	orcid:0000-0003-4423-4370
wikipathways	WP164	Glutathione metabolism	speciesSpecific	go	GO:0006749	glutathione metabolic process	manually_reviewed	orcid:0000-0003-4423-4370
wikipathways	WP165	Tryptophan Biosynthesis	speciesSpecific	go	GO:0000162	tryptophan biosynthetic process	manually_reviewed	orcid:0000-0003-4423-4370
wikipathways	WP171	NAD Salvage Pathway	speciesSpecific	go	GO:0034355	NAD salvage	manually_reviewed	orcid:0000-0003-4423-4370
wikipathways	WP172	m-cresol degradation	speciesSpecific	go	GO:0042213	m-cresol catabolic process	manually_reviewed	orcid:0000-0003-4423-4370
wikipathways	WP173	Oxidative Stress	speciesSpecific	mesh	D018384	Oxidative Stress	manually_reviewed	orcid:0000-0003-4423-4370
wikipathways	WP175	Acetylcholine Synthesis	speciesSpecific	go	GO:0008292	acetylcholine biosynthetic process	manually_reviewed	orcid:0000-0003-4423-4370
wikipathways	WP176	Folate Metabolism	speciesSpecific	go	GO:0046655	folic acid metabolic process	manually_reviewed	orcid:0000-0003-4423-4370
wikipathways	WP1771	Kennedy pathway	speciesSpecific	go	GO:0006657	CDP-choline pathway	manually_reviewed	orcid:0000-0003-4423-4370
wikipathways	WP178	Isoleucine Degradation	speciesSpecific	go	GO:0006550	isoleucine catabolic process	manually_reviewed	orcid:0000-0003-4423-4370
wikipathways	WP18	Heme Biosynthesis	speciesSpecific	go	GO:0006783	heme biosynthetic process	manually_reviewed	orcid:0000-0003-4423-4370
wikipathways	WP180	Leucine Biosynthesis	speciesSpecific	go	GO:0009098	leucine biosynthetic process	manually_reviewed	orcid:0000-0003-4423-4370
wikipathways	WP181	P-cymene Degradation	speciesSpecific	go	GO:0019334	p-cymene catabolic process	manually_reviewed	orcid:0000-0003-4423-4370
wikipathways	WP183	Proteasome Degradation	speciesSpecific	go	GO:1903009	proteasome complex disassembly	manually_reviewed	orcid:0000-0003-4423-4370
wikipathways	WP186	Homologous recombination	speciesSpecific	go	GO:0035825	homologous recombination	manually_reviewed	orcid:0000-0003-4423-4370
wikipathways	WP188	Focal Adhesion	speciesSpecific	go	GO:0005925	focal adhesion	manually_reviewed	orcid:0000-0003-4423-4370
wikipathways	WP19	TCA Cycle	speciesSpecific	go	GO:0006099	tricarboxylic acid cycle	manually_reviewed	orcid:0000-0003-4423-4370
wikipathways	WP192	DNA Replication	speciesSpecific	go	GO:0006260	DNA replication	manually_reviewed	orcid:0000-0003-4423-4370
wikipathways	WP196	Glutathione Biosynthesis	speciesSpecific	go	GO:0006750	glutathione biosynthetic process	manually_reviewed	orcid:0000-0003-4423-4370
wikipathways	WP2	Valine Biosynthesis	speciesSpecific	go	GO:0009099	valine biosynthetic process	manually_reviewed	orcid:0000-0003-4423-4370
wikipathways	WP200	Complement Activation, Classical Pathway	speciesSpecific	go	GO:0006958	complement activation, classical pathway	manually_reviewed	orcid:0000-0003-4423-4370
wikipathways	WP2037	Prolactin Signaling Pathway	speciesSpecific	go	GO:0038161	prolactin signaling pathway	manually_reviewed	orcid:0000-0003-4423-4370
wikipathways	WP159	UDP-N-Acetylgalactosamine Biosynthesis	speciesSpecific	go	GO:0019277	UDP-N-acetylgalactosamine biosynthetic process	manually_reviewed	orcid:0000-0003-4423-4370
wikipathways	WP1591	Heart Development	speciesSpecific	go	GO:0007507	heart development	manually_reviewed	orcid:0000-0003-4423-4370
wikipathways	WP1596	Iron Homeostasis	speciesSpecific	efo	0005882	iron ion homeostasis	manually_reviewed	orcid:0000-0003-4423-4370
wikipathways	WP2067	Heart Development	speciesSpecific	go	GO:0007507	heart development	manually_reviewed	orcid:0000-0003-4423-4370
wikipathways	WP208	Notch Signaling Pathway	speciesSpecific	go	GO:0007219	Notch signaling pathway	manually_reviewed	orcid:0000-0003-4423-4370
wikipathways	WP211	BMP signaling pathway	speciesSpecific	go	GO:0030509	BMP signaling pathway	manually_reviewed	orcid:0000-0003-4423-4370
wikipathways	WP214	Pyruvate Dehydrogenase Pathway	speciesSpecific	go	GO:0006086	acetyl-CoA biosynthetic process from pyruvate	manually_reviewed	orcid:0000-0003-4423-4370
wikipathways	WP216	Striated Muscle Contraction	speciesSpecific	go	GO:0006941	striated muscle contraction	manually_reviewed	orcid:0000-0003-4423-4370
wikipathways	WP2224	Ascaroside Biosynthesis	speciesSpecific	go	GO:1904070	ascaroside biosynthetic process	manually_reviewed	orcid:0000-0003-4423-4370
wikipathways	WP2276	Glial Cell Differentiation	speciesSpecific	go	GO:0010001	glial cell differentiation	manually_reviewed	orcid:0000-0003-4423-4370
wikipathways	WP2279	Seed Development	speciesSpecific	go	GO:0048316	seed development	manually_reviewed	orcid:0000-0003-4423-4370
wikipathways	WP2316	PPAR signaling pathway	speciesSpecific	go	GO:0035357	peroxisome proliferator activated receptor signaling pathway	manually_reviewed	orcid:0000-0003-4423-4370
wikipathways	WP2318	Fatty acid oxidation	speciesSpecific	go	GO:0019395	fatty acid oxidation	manually_reviewed	orcid:0000-0003-4423-4370
wikipathways	WP236	Adipogenesis	speciesSpecific	mesh	D050156	Adipogenesis	manually_reviewed	orcid:0000-0003-4423-4370
wikipathways	WP236	Adipogenesis	speciesSpecific	go	GO:0045444	fat cell differentiation	manually_reviewed	orcid:0000-0003-4423-4370
wikipathways	WP236	Adipogenesis	speciesSpecific	go	GO:0060612	adipose tissue development	manually_reviewed	orcid:0000-0003-4423-4370
wikipathways	WP241	One Carbon Metabolism	speciesSpecific	go	GO:0006730	one-carbon metabolic process	manually_reviewed	orcid:0000-0003-4423-4370
wikipathways	WP2313	Aging	speciesSpecific	mesh	D000375	Aging	manually_reviewed	orcid:0000-0003-4423-4370
wikipathways	WP2313	Aging	speciesSpecific	go	GO:0007568	aging	manually_reviewed	orcid:0000-0003-4423-4370
wikipathways	WP23	B Cell Receptor Signaling Pathway	speciesSpecific	go	GO:0050853	B cell receptor signaling pathway	manually_reviewed	orcid:0000-0003-4423-4370
wikipathways	WP228	Deoxyribose phosphate metabolism	speciesSpecific	go	GO:0019692	deoxyribose phosphate metabolic process	manually_reviewed	orcid:0000-0003-4423-4370
wikipathways	WP2436	Dopamine metabolism	speciesSpecific	go	GO:0042417	dopamine metabolic process	manually_reviewed	orcid:0000-0003-4423-4370
wikipathways	WP250	Isoleucine Biosynthesis	speciesSpecific	go	GO:0009097	isoleucine biosynthetic process	manually_reviewed	orcid:0000-0003-4423-4370
wikipathways	WP251	MAPK Cascade	speciesSpecific	go	GO:0000165	MAPK cascade	manually_reviewed	orcid:0000-0003-4423-4370
wikipathways	WP253	Glycolysis	speciesSpecific	go	GO:0006096	glycolytic process	manually_reviewed	orcid:0000-0003-4423-4370
wikipathways	WP254	Apoptosis	speciesSpecific	go	GO:0006915	apoptotic process	manually_reviewed	orcid:0000-0003-4423-4370
wikipathways	WP261	Glycine biosynthesis	speciesSpecific	go	GO:0006545	glycine biosynthetic process	manually_reviewed	orcid:0000-0003-4423-4370
wikipathways	WP2621	Glycolysis	speciesSpecific	go	GO:0006096	glycolytic process	manually_reviewed	orcid:0000-0003-4423-4370
wikipathways	WP844	Cell cycle	speciesSpecific	go	GO:0007049	cell cycle	manually_reviewed	orcid:0000-0003-4423-4370
wikipathways	WP96	Glycolysis	speciesSpecific	go	GO:0006096	glycolytic process	manually_reviewed	orcid:0000-0003-4423-4370
wikipathways	WP4787	Osteoblast differentiation	speciesSpecific	go	GO:0001649	osteoblast differentiation	manually_reviewed	orcid:0000-0003-4423-4370
wikipathways	WP2863	Krebs cycle	speciesSpecific	go	GO:0006099	tricarboxylic acid cycle	manually_reviewed	orcid:0000-0003-4423-4370
wikipathways	WP3184	Angiogenesis	speciesSpecific	go	GO:0001525	angiogenesis	manually_reviewed	orcid:0000-0003-4423-4370
wikipathways	WP282	Pentose Phosphate Pathway	speciesSpecific	go	GO:0006098	pentose-phosphate shunt	manually_reviewed	orcid:0000-0003-4423-4370
wikipathways	WP295	Electron Transport Chain	speciesSpecific	go	GO:0022900	electron transport chain	manually_reviewed	orcid:0000-0003-4423-4370
wikipathways	WP2622	Starch Metabolism	speciesSpecific	go	GO:0005982	starch metabolic process	manually_reviewed	orcid:0000-0003-4423-4370
wikipathways	WP269	Heme Biosynthesis	speciesSpecific	go	GO:0006783	heme biosynthetic process	manually_reviewed	orcid:0000-0003-4423-4370
wikipathways	WP270	Tryptophan metabolism	speciesSpecific	go	GO:0006568	tryptophan metabolic process	manually_reviewed	orcid:0000-0003-4423-4370
wikipathways	WP275	Arginine Biosynthesis	speciesSpecific	go	GO:0006526	arginine biosynthetic process	manually_reviewed	orcid:0000-0003-4423-4370
wikipathways	WP281	Proteasome Degradation	speciesSpecific	go	GO:1903009	proteasome complex disassembly	manually_reviewed	orcid:0000-0003-4423-4370
wikipathways	WP2826	Cocaine metabolism	speciesSpecific	go	GO:0050783	cocaine metabolic process	manually_reviewed	orcid:0000-0003-4423-4370
wikipathways	WP266	Triglyceride Biosynthesis	speciesSpecific	go	GO:0019432	triglyceride biosynthetic process	manually_reviewed	orcid:0000-0003-4423-4370
wikipathways	WP264	Acetylcholine Synthesis	speciesSpecific	go	GO:0008292	acetylcholine biosynthetic process	manually_reviewed	orcid:0000-0003-4423-4370
wikipathways	WP2623	Sucrose Metabolism	speciesSpecific	go	GO:0005985	sucrose metabolic process	manually_reviewed	orcid:0000-0003-4423-4370
wikipathways	WP224	Aerobic Glycerol Catabolism	speciesSpecific	go	GO:0019564	aerobic glycerol catabolic process	manually_reviewed	orcid:0000-0003-4423-4370
wikipathways	WP2849	Hematopoietic Stem Cell Differentiation	speciesSpecific	go	GO:0060218	hematopoietic stem cell differentiation	manually_reviewed	orcid:0000-0003-4423-4370
wikipathways	WP2872	White fat cell differentiation	speciesSpecific	go	GO:0050872	white fat cell differentiation	manually_reviewed	orcid:0000-0003-4423-4370
wikipathways	WP29	Notch Signaling Pathway	speciesSpecific	go	GO:0007219	Notch signaling pathway	manually_reviewed	orcid:0000-0003-4423-4370
wikipathways	WP301	Tryptophan Degradation	speciesSpecific	go	GO:0006569	tryptophan catabolic process	manually_reviewed	orcid:0000-0003-4423-4370
wikipathways	WP302	Proteasome Degradation	speciesSpecific	go	GO:1903009	proteasome complex disassembly	manually_reviewed	orcid:0000-0003-4423-4370
wikipathways	WP305	Glucocorticoid Metabolism	speciesSpecific	go	GO:0008211	glucocorticoid metabolic process	manually_reviewed	orcid:0000-0003-4423-4370
wikipathways	WP291	Sex determination	speciesSpecific	go	GO:0007530	sex determination	manually_reviewed	orcid:0000-0003-4423-4370
wikipathways	WP2912	Vascular smooth muscle contraction	speciesSpecific	go	GO:0014829	vascular smooth muscle contraction	manually_reviewed	orcid:0000-0003-4423-4370
wikipathways	WP290	Polyamine Biosynthesis	speciesSpecific	go	GO:0006596	polyamine biosynthetic process	manually_reviewed	orcid:0000-0003-4423-4370
wikipathways	WP2851	Ethylene signaling pathway	speciesSpecific	go	GO:0009873	ethylene-activated signaling pathway	manually_reviewed	orcid:0000-0003-4423-4370
wikipathways	WP280	Carbon monoxide dehydrogenase pathway	speciesSpecific	go	GO:0019415	acetate biosynthetic process from carbon monoxide	manually_reviewed	orcid:0000-0003-4423-4370
wikipathways	WP3256	TOR Signaling	speciesSpecific	go	GO:0031929	TOR signaling	manually_reviewed	orcid:0000-0003-4423-4370
wikipathways	WP306	Focal Adhesion	speciesSpecific	go	GO:0005925	focal adhesion	manually_reviewed	orcid:0000-0003-4423-4370
wikipathways	WP310	mRNA processing	speciesSpecific	go	GO:0006397	mRNA processing	manually_reviewed	orcid:0000-0003-4423-4370
wikipathways	WP3118	Monoamine Transport	speciesSpecific	go	GO:0015844	monoamine transport	manually_reviewed	orcid:0000-0003-4423-4370
wikipathways	WP3119	DNA Damage Response	speciesSpecific	go	GO:0006974	cellular response to DNA damage stimulus	manually_reviewed	orcid:0000-0003-4423-4370
wikipathways	WP312	Pentose Phosphate Pathway	speciesSpecific	go	GO:0006098	pentose-phosphate shunt	manually_reviewed	orcid:0000-0003-4423-4370
wikipathways	WP3132	Regulation of toll-like receptor signaling pathway	speciesSpecific	go	GO:0034121	regulation of toll-like receptor signaling pathway	manually_reviewed	orcid:0000-0003-4423-4370
wikipathways	WP3134	Mitochondrial Gene Expression	speciesSpecific	go	GO:0140053	mitochondrial gene expression	manually_reviewed	orcid:0000-0003-4423-4370
wikipathways	WP3142	Glycine Metabolism	speciesSpecific	go	GO:0006544	glycine metabolic process	manually_reviewed	orcid:0000-0003-4423-4370
wikipathways	WP3155	Dopamine metabolism	speciesSpecific	go	GO:0042417	dopamine metabolic process	manually_reviewed	orcid:0000-0003-4423-4370
wikipathways	WP3162	Vitamin D Metabolism	speciesSpecific	go	GO:0042359	vitamin D metabolic process	manually_reviewed	orcid:0000-0003-4423-4370
wikipathways	WP3168	Biogenic Amine Synthesis	speciesSpecific	go	GO:0042401	cellular biogenic amine biosynthetic process	manually_reviewed	orcid:0000-0003-4423-4370
wikipathways	WP3203	Glial Cell Differentiation	speciesSpecific	go	GO:0010001	glial cell differentiation	manually_reviewed	orcid:0000-0003-4423-4370
wikipathways	WP3185	Nicotine Metabolism	speciesSpecific	go	GO:0018933	nicotine metabolic process	manually_reviewed	orcid:0000-0003-4423-4370
wikipathways	WP316	Striated Muscle Contraction	speciesSpecific	go	GO:0006941	striated muscle contraction	manually_reviewed	orcid:0000-0003-4423-4370
wikipathways	WP3193	Vitamin B12 Metabolism	speciesSpecific	go	GO:0009235	cobalamin metabolic process	manually_reviewed	orcid:0000-0003-4423-4370
wikipathways	WP3194	SREBP signalling	speciesSpecific	go	GO:0032933	SREBP signaling pathway	manually_reviewed	orcid:0000-0003-4423-4370
wikipathways	WP987	Adipogenesis	speciesSpecific	mesh	D050156	Adipogenesis	manually_reviewed	orcid:0000-0003-4423-4370
wikipathways	WP994	Oxidative phosphorylation	speciesSpecific	go	GO:0006119	oxidative phosphorylation	manually_reviewed	orcid:0000-0003-4423-4370
wikipathways	WP987	Adipogenesis	speciesSpecific	go	GO:0060612	adipose tissue development	manually_reviewed	orcid:0000-0003-4423-4370
wikipathways	WP987	Adipogenesis	speciesSpecific	go	GO:0045444	fat cell differentiation	manually_reviewed	orcid:0000-0003-4423-4370
wikipathways	WP983	DNA Replication	speciesSpecific	go	GO:0006260	DNA replication	manually_reviewed	orcid:0000-0003-4423-4370
wikipathways	WP977	Complement Activation, Classical Pathway	speciesSpecific	go	GO:0006958	complement activation, classical pathway	manually_reviewed	orcid:0000-0003-4423-4370
wikipathways	WP3197	Focal Adhesion	speciesSpecific	go	GO:0005925	focal adhesion	manually_reviewed	orcid:0000-0003-4423-4370
wikipathways	WP3211	Nucleotide Metabolism	speciesSpecific	go	GO:0009117	nucleotide metabolic process	manually_reviewed	orcid:0000-0003-4423-4370
wikipathways	WP323	Biogenic Amine Synthesis	speciesSpecific	go	GO:0042401	cellular biogenic amine biosynthetic process	manually_reviewed	orcid:0000-0003-4423-4370
wikipathways	WP3232	Sphingolipid Metabolism	speciesSpecific	go	GO:0006665	sphingolipid metabolic process	manually_reviewed	orcid:0000-0003-4423-4370
wikipathways	WP3247	Aflatoxin B1 metabolism	speciesSpecific	go	GO:0046222	aflatoxin metabolic process	manually_reviewed	orcid:0000-0003-4423-4370
wikipathways	WP3248	Tryptophan metabolism	speciesSpecific	go	GO:0006568	tryptophan metabolic process	manually_reviewed	orcid:0000-0003-4423-4370
wikipathways	WP328	Allantoin Degradation	speciesSpecific	go	GO:0000256	allantoin catabolic process	manually_reviewed	orcid:0000-0003-4423-4370
wikipathways	WP3280	Heart Development	speciesSpecific	go	GO:0007507	heart development	manually_reviewed	orcid:0000-0003-4423-4370
wikipathways	WP331	Threonine Biosynthesis	speciesSpecific	go	GO:0009088	threonine biosynthetic process	manually_reviewed	orcid:0000-0003-4423-4370
wikipathways	WP336	Fatty Acid Biosynthesis	speciesSpecific	go	GO:0006633	fatty acid biosynthetic process	manually_reviewed	orcid:0000-0003-4423-4370
wikipathways	WP341	Nodal Signaling Pathway	speciesSpecific	go	GO:0038092	nodal signaling pathway	manually_reviewed	orcid:0000-0003-4423-4370
wikipathways	WP345	Glycine Degradation	speciesSpecific	go	GO:0006546	glycine catabolic process	manually_reviewed	orcid:0000-0003-4423-4370
wikipathways	WP367	Programmed Cell Death	speciesSpecific	go	GO:0012501	programmed cell death	manually_reviewed	orcid:0000-0003-4423-4370
wikipathways	WP347	TCA Cycle	speciesSpecific	go	GO:0006099	tricarboxylic acid cycle	manually_reviewed	orcid:0000-0003-4423-4370
wikipathways	WP354	Leucine Degradation	speciesSpecific	go	GO:0006552	leucine catabolic process	manually_reviewed	orcid:0000-0003-4423-4370
wikipathways	WP357	Fatty Acid Biosynthesis	speciesSpecific	go	GO:0006633	fatty acid biosynthetic process	manually_reviewed	orcid:0000-0003-4423-4370
wikipathways	WP360	Acetylcholine Synthesis	speciesSpecific	go	GO:0008292	acetylcholine biosynthetic process	manually_reviewed	orcid:0000-0003-4423-4370
wikipathways	WP369	Pentose Phosphate Pathway	speciesSpecific	go	GO:0006098	pentose-phosphate shunt	manually_reviewed	orcid:0000-0003-4423-4370
wikipathways	WP370	Sphingolipid Metabolism	speciesSpecific	go	GO:0006665	sphingolipid metabolic process	manually_reviewed	orcid:0000-0003-4423-4370
wikipathways	WP376	Renin - Angiotensin System	speciesSpecific	mesh	D012084	Renin-Angiotensin System	manually_reviewed	orcid:0000-0003-4423-4370
wikipathways	WP38	Fatty Acid Biosynthesis	speciesSpecific	go	GO:0006633	fatty acid biosynthetic process	manually_reviewed	orcid:0000-0003-4423-4370
wikipathways	WP3891	Benzene metabolism	speciesSpecific	go	GO:0018910	benzene metabolic process	manually_reviewed	orcid:0000-0003-4423-4370
wikipathways	WP390	Serine-isocitrate lyase pathway	speciesSpecific	go	GO:0019496	serine-isocitrate lyase pathway	manually_reviewed	orcid:0000-0003-4423-4370
wikipathways	WP3942	PPAR signaling pathway	speciesSpecific	go	GO:0035357	peroxisome proliferator activated receptor signaling pathway	manually_reviewed	orcid:0000-0003-4423-4370
wikipathways	WP398	Trehalose Anabolism	speciesSpecific	go	GO:0005992	trehalose biosynthetic process	manually_reviewed	orcid:0000-0003-4423-4370
wikipathways	WP4020	PPAR Signaling Pathway	speciesSpecific	go	GO:0035357	peroxisome proliferator activated receptor signaling pathway	manually_reviewed	orcid:0000-0003-4423-4370
wikipathways	WP4022	Pyrimidine metabolism	speciesSpecific	go	GO:0006206	pyrimidine nucleobase metabolic process	manually_reviewed	orcid:0000-0003-4423-4370
wikipathways	WP403	Wnt Signaling Pathway	speciesSpecific	go	GO:0016055	Wnt signaling pathway	manually_reviewed	orcid:0000-0003-4423-4370
wikipathways	WP404	Nucleotide Metabolism	speciesSpecific	go	GO:0009117	nucleotide metabolic process	manually_reviewed	orcid:0000-0003-4423-4370
wikipathways	WP408	Oxidative Stress	speciesSpecific	mesh	D018384	Oxidative Stress	manually_reviewed	orcid:0000-0003-4423-4370
wikipathways	WP411	mRNA Processing	speciesSpecific	go	GO:0006397	mRNA processing	manually_reviewed	orcid:0000-0003-4423-4370
wikipathways	WP412	Oxidative Stress	speciesSpecific	mesh	D018384	Oxidative Stress	manually_reviewed	orcid:0000-0003-4423-4370
wikipathways	WP4149	White fat cell differentiation	speciesSpecific	go	GO:0050872	white fat cell differentiation	manually_reviewed	orcid:0000-0003-4423-4370
wikipathways	WP421	Pentose Phosphate Pathway	speciesSpecific	go	GO:0006098	pentose-phosphate shunt	manually_reviewed	orcid:0000-0003-4423-4370
wikipathways	WP422	MAPK Cascade	speciesSpecific	go	GO:0000165	MAPK cascade	manually_reviewed	orcid:0000-0003-4423-4370
wikipathways	WP4249	Hedgehog Signaling Pathway	speciesSpecific	go	GO:0007224	smoothened signaling pathway	manually_reviewed	orcid:0000-0003-4423-4370
wikipathways	WP4313	Ferroptosis	speciesSpecific	mesh	D000079403	Ferroptosis	manually_reviewed	orcid:0000-0003-4423-4370
wikipathways	WP4313	Ferroptosis	speciesSpecific	go	GO:0097707	ferroptosis	manually_reviewed	orcid:0000-0003-4423-4370
wikipathways	WP432	Asparagine degradation	speciesSpecific	go	GO:0006530	asparagine catabolic process	manually_reviewed	orcid:0000-0003-4423-4370
wikipathways	WP4321	Thermogenesis	speciesSpecific	mesh	D022722	Thermogenesis	manually_reviewed	orcid:0000-0003-4423-4370
wikipathways	WP434	TCA Cycle	speciesSpecific	go	GO:0006099	tricarboxylic acid cycle	manually_reviewed	orcid:0000-0003-4423-4370
wikipathways	WP435	One Carbon Metabolism	speciesSpecific	go	GO:0006730	one-carbon metabolic process	manually_reviewed	orcid:0000-0003-4423-4370
wikipathways	WP436	Glycogen Metabolism	speciesSpecific	go	GO:0005977	glycogen metabolic process	manually_reviewed	orcid:0000-0003-4423-4370
wikipathways	WP446	MAPK Cascade	speciesSpecific	go	GO:0000165	MAPK cascade	manually_reviewed	orcid:0000-0003-4423-4370
wikipathways	WP4506	Tyrosine Metabolism	speciesSpecific	go	GO:0006570	tyrosine metabolic process	manually_reviewed	orcid:0000-0003-4423-4370
wikipathways	WP451	DNA Replication	speciesSpecific	go	GO:0006260	DNA replication	manually_reviewed	orcid:0000-0003-4423-4370
wikipathways	WP46	Methionine Degradation	speciesSpecific	go	GO:0009087	methionine catabolic process	manually_reviewed	orcid:0000-0003-4423-4370
wikipathways	WP461	Cholesterol Biosynthesis	speciesSpecific	go	GO:0006695	cholesterol biosynthetic process	manually_reviewed	orcid:0000-0003-4423-4370
wikipathways	WP463	Purine Fermentation	speciesSpecific	go	GO:0019653	anaerobic purine nucleobase catabolic process	manually_reviewed	orcid:0000-0003-4423-4370
wikipathways	WP465	Tryptophan metabolism	speciesSpecific	go	GO:0006568	tryptophan metabolic process	manually_reviewed	orcid:0000-0003-4423-4370
wikipathways	WP466	DNA Replication	speciesSpecific	go	GO:0006260	DNA replication	manually_reviewed	orcid:0000-0003-4423-4370
wikipathways	WP467	mRNA processing	speciesSpecific	go	GO:0006397	mRNA processing	manually_reviewed	orcid:0000-0003-4423-4370
wikipathways	WP469	Glutathione metabolism	speciesSpecific	go	GO:0006749	glutathione metabolic process	manually_reviewed	orcid:0000-0003-4423-4370
wikipathways	WP470	Proteasome Degradation	speciesSpecific	go	GO:1903009	proteasome complex disassembly	manually_reviewed	orcid:0000-0003-4423-4370
wikipathways	WP474	Endochondral Ossification	speciesSpecific	go	GO:0001958	endochondral ossification	manually_reviewed	orcid:0000-0003-4423-4370
wikipathways	WP476	Acetylcholine Synthesis	speciesSpecific	go	GO:0008292	acetylcholine biosynthetic process	manually_reviewed	orcid:0000-0003-4423-4370
wikipathways	WP478	Glycogen Catabolism	speciesSpecific	go	GO:0005980	glycogen catabolic process	manually_reviewed	orcid:0000-0003-4423-4370
wikipathways	WP4784	Proteoglycan biosynthesis	speciesSpecific	go	GO:0030166	proteoglycan biosynthetic process	manually_reviewed	orcid:0000-0003-4423-4370
wikipathways	WP484	DNA Replication	speciesSpecific	go	GO:0006260	DNA replication	manually_reviewed	orcid:0000-0003-4423-4370
wikipathways	WP490	TCA Cycle	speciesSpecific	go	GO:0006099	tricarboxylic acid cycle	manually_reviewed	orcid:0000-0003-4423-4370
wikipathways	WP492	Hedgehog Signaling Pathway	speciesSpecific	go	GO:0007224	smoothened signaling pathway	manually_reviewed	orcid:0000-0003-4423-4370
wikipathways	WP496	Steroid Biosynthesis	speciesSpecific	go	GO:0006694	steroid biosynthetic process	manually_reviewed	orcid:0000-0003-4423-4370
wikipathways	WP504	Fatty Acid Biosynthesis	speciesSpecific	go	GO:0006633	fatty acid biosynthetic process	manually_reviewed	orcid:0000-0003-4423-4370
wikipathways	WP513	Catecholamine synthesis	speciesSpecific	go	GO:0042423	catecholamine biosynthetic process	manually_reviewed	orcid:0000-0003-4423-4370
wikipathways	WP514	Histidine Biosynthesis	speciesSpecific	go	GO:0000105	histidine biosynthetic process	manually_reviewed	orcid:0000-0003-4423-4370
wikipathways	WP517	Notch Signaling Pathway	speciesSpecific	go	GO:0007219	Notch signaling pathway	manually_reviewed	orcid:0000-0003-4423-4370
wikipathways	WP519	Proteasome Degradation	speciesSpecific	go	GO:1903009	proteasome complex disassembly	manually_reviewed	orcid:0000-0003-4423-4370
wikipathways	WP522	Biogenic Amine Synthesis	speciesSpecific	go	GO:0042401	cellular biogenic amine biosynthetic process	manually_reviewed	orcid:0000-0003-4423-4370
wikipathways	WP528	Acetylcholine Synthesis	speciesSpecific	go	GO:0008292	acetylcholine biosynthetic process	manually_reviewed	orcid:0000-0003-4423-4370
wikipathways	WP529	mRNA Processing	speciesSpecific	go	GO:0006397	mRNA processing	manually_reviewed	orcid:0000-0003-4423-4370
wikipathways	WP533	Lysine Biosynthesis	speciesSpecific	go	GO:0009085	lysine biosynthetic process	manually_reviewed	orcid:0000-0003-4423-4370
wikipathways	WP538	Tyrosine Biosynthesis	speciesSpecific	go	GO:0006571	tyrosine biosynthetic process	manually_reviewed	orcid:0000-0003-4423-4370
wikipathways	WP54	Arginine degradation	speciesSpecific	go	GO:0006527	arginine catabolic process	manually_reviewed	orcid:0000-0003-4423-4370
wikipathways	WP542	Electron Transport Chain	speciesSpecific	go	GO:0022900	electron transport chain	manually_reviewed	orcid:0000-0003-4423-4370
wikipathways	WP545	Complement Activation	speciesSpecific	go	GO:0006956	complement activation	manually_reviewed	orcid:0000-0003-4423-4370
wikipathways	WP55	Steroid Biosynthesis	speciesSpecific	go	GO:0006694	steroid biosynthetic process	manually_reviewed	orcid:0000-0003-4423-4370
wikipathways	WP550	Biogenic Amine Synthesis	speciesSpecific	go	GO:0042401	cellular biogenic amine biosynthetic process	manually_reviewed	orcid:0000-0003-4423-4370
wikipathways	WP551	TCA Cycle	speciesSpecific	go	GO:0006099	tricarboxylic acid cycle	manually_reviewed	orcid:0000-0003-4423-4370
wikipathways	WP561	Heme Biosynthesis	speciesSpecific	go	GO:0006783	heme biosynthetic process	manually_reviewed	orcid:0000-0003-4423-4370
wikipathways	WP564	Wnt Signaling Pathway	speciesSpecific	go	GO:0016055	Wnt signaling pathway	manually_reviewed	orcid:0000-0003-4423-4370
wikipathways	WP565	DNA Replication	speciesSpecific	go	GO:0006260	DNA replication	manually_reviewed	orcid:0000-0003-4423-4370
wikipathways	WP568	Fatty Acid Biosynthesis	speciesSpecific	go	GO:0006633	fatty acid biosynthetic process	manually_reviewed	orcid:0000-0003-4423-4370
wikipathways	WP574	Hedgehog Signaling Pathway	speciesSpecific	go	GO:0007224	smoothened signaling pathway	manually_reviewed	orcid:0000-0003-4423-4370
wikipathways	WP575	Anaerobic respiration	speciesSpecific	go	GO:0009061	anaerobic respiration	manually_reviewed	orcid:0000-0003-4423-4370
wikipathways	WP59	Electron Transport Chain	speciesSpecific	go	GO:0022900	electron transport chain	manually_reviewed	orcid:0000-0003-4423-4370
wikipathways	WP60	Toluene degradation	speciesSpecific	go	GO:0042203	toluene catabolic process	manually_reviewed	orcid:0000-0003-4423-4370
wikipathways	WP618	Flower Development	speciesSpecific	go	GO:0009908	flower development	manually_reviewed	orcid:0000-0003-4423-4370
wikipathways	WP623	Oxidative phosphorylation	speciesSpecific	go	GO:0006119	oxidative phosphorylation	manually_reviewed	orcid:0000-0003-4423-4370
wikipathways	WP626	Abscisic Acid Biosynthesis	speciesSpecific	go	GO:0009688	abscisic acid biosynthetic process	manually_reviewed	orcid:0000-0003-4423-4370
wikipathways	WP627	Triacylglycerol Biosynthesis	speciesSpecific	go	GO:0019432	triglyceride biosynthetic process	manually_reviewed	orcid:0000-0003-4423-4370
wikipathways	WP63	Pentose Phosphate Pathway	speciesSpecific	go	GO:0006098	pentose-phosphate shunt	manually_reviewed	orcid:0000-0003-4423-4370
wikipathways	WP632	Cholesterol metabolism	speciesSpecific	go	GO:0008203	cholesterol metabolic process	manually_reviewed	orcid:0000-0003-4423-4370
wikipathways	WP66	Steroid Biosynthesis	speciesSpecific	go	GO:0006694	steroid biosynthetic process	manually_reviewed	orcid:0000-0003-4423-4370
wikipathways	WP661	Glucose Homeostasis	speciesSpecific	go	GO:0042593	glucose homeostasis	manually_reviewed	orcid:0000-0003-4423-4370
wikipathways	WP67	Asparagine Biosynthesis	speciesSpecific	go	GO:0006529	asparagine biosynthetic process	manually_reviewed	orcid:0000-0003-4423-4370
wikipathways	WP673	ErbB Signaling Pathway	speciesSpecific	go	GO:0038127	ERBB signaling pathway	manually_reviewed	orcid:0000-0003-4423-4370
wikipathways	WP697	Estrogen metabolism	speciesSpecific	go	GO:0008210	estrogen metabolic process	manually_reviewed	orcid:0000-0003-4423-4370
wikipathways	WP699	Aflatoxin B1 metabolism	speciesSpecific	go	GO:0046222	aflatoxin metabolic process	manually_reviewed	orcid:0000-0003-4423-4370
wikipathways	WP7	Sulfur Amino Acid biosynthesis	speciesSpecific	go	GO:0000097	sulfur amino acid biosynthetic process	manually_reviewed	orcid:0000-0003-4423-4370
wikipathways	WP707	DNA Damage Response	speciesSpecific	go	GO:0006974	cellular response to DNA damage stimulus	manually_reviewed	orcid:0000-0003-4423-4370
wikipathways	WP727	Monoamine Transport	speciesSpecific	go	GO:0015844	monoamine transport	manually_reviewed	orcid:0000-0003-4423-4370
wikipathways	WP75	Toll-like Receptor Signaling Pathway	speciesSpecific	go	GO:0002224	toll-like receptor signaling pathway	manually_reviewed	orcid:0000-0003-4423-4370
wikipathways	WP757	DNA Replication	speciesSpecific	go	GO:0006260	DNA replication	manually_reviewed	orcid:0000-0003-4423-4370
wikipathways	WP76	TCA Cycle	speciesSpecific	go	GO:0006099	tricarboxylic acid cycle	manually_reviewed	orcid:0000-0003-4423-4370
wikipathways	WP77	Glutamate biosynthesis	speciesSpecific	go	GO:0006537	glutamate biosynthetic process	manually_reviewed	orcid:0000-0003-4423-4370
wikipathways	WP785	Wnt Signaling Pathway	speciesSpecific	go	GO:0016055	Wnt signaling pathway	manually_reviewed	orcid:0000-0003-4423-4370
wikipathways	WP787	Apoptosis	speciesSpecific	go	GO:0006915	apoptotic process	manually_reviewed	orcid:0000-0003-4423-4370
wikipathways	WP79	Tryptophan metabolism	speciesSpecific	go	GO:0006568	tryptophan metabolic process	manually_reviewed	orcid:0000-0003-4423-4370
wikipathways	WP790	Hedgehog Signaling Pathway	speciesSpecific	go	GO:0007224	smoothened signaling pathway	manually_reviewed	orcid:0000-0003-4423-4370
wikipathways	WP793	mRNA Processing	speciesSpecific	go	GO:0006397	mRNA processing	manually_reviewed	orcid:0000-0003-4423-4370
wikipathways	WP796	One Carbon Metabolism	speciesSpecific	go	GO:0006730	one-carbon metabolic process	manually_reviewed	orcid:0000-0003-4423-4370
wikipathways	WP798	Notch Signaling Pathway	speciesSpecific	go	GO:0007219	Notch signaling pathway	manually_reviewed	orcid:0000-0003-4423-4370
wikipathways	WP802	Mismatch repair	speciesSpecific	go	GO:0006298	mismatch repair	manually_reviewed	orcid:0000-0003-4423-4370
wikipathways	WP804	Homologous recombination	speciesSpecific	go	GO:0035825	homologous recombination	manually_reviewed	orcid:0000-0003-4423-4370
wikipathways	WP805	Retinol metabolism	speciesSpecific	go	GO:0042572	retinol metabolic process	manually_reviewed	orcid:0000-0003-4423-4370
wikipathways	WP81	Complement Activation, Classical Pathway	speciesSpecific	go	GO:0006958	complement activation, classical pathway	manually_reviewed	orcid:0000-0003-4423-4370
wikipathways	WP833	Cholesterol Biosynthesis	speciesSpecific	go	GO:0006695	cholesterol biosynthetic process	manually_reviewed	orcid:0000-0003-4423-4370
wikipathways	WP835	Glycogen Metabolism	speciesSpecific	go	GO:0005977	glycogen metabolic process	manually_reviewed	orcid:0000-0003-4423-4370
wikipathways	WP84	NAD Biosynthesis	speciesSpecific	go	GO:0009435	NAD biosynthetic process	manually_reviewed	orcid:0000-0003-4423-4370
wikipathways	WP848	Heme Biosynthesis	speciesSpecific	go	GO:0006783	heme biosynthetic process	manually_reviewed	orcid:0000-0003-4423-4370
wikipathways	WP85	Focal Adhesion	speciesSpecific	go	GO:0005925	focal adhesion	manually_reviewed	orcid:0000-0003-4423-4370
wikipathways	WP86	Heme Biosynthesis	speciesSpecific	go	GO:0006783	heme biosynthetic process	manually_reviewed	orcid:0000-0003-4423-4370
wikipathways	WP865	DNA Replication	speciesSpecific	go	GO:0006260	DNA replication	manually_reviewed	orcid:0000-0003-4423-4370
wikipathways	WP869	Adipogenesis	speciesSpecific	mesh	D050156	Adipogenesis	manually_reviewed	orcid:0000-0003-4423-4370
wikipathways	WP869	Adipogenesis	speciesSpecific	go	GO:0045444	fat cell differentiation	manually_reviewed	orcid:0000-0003-4423-4370
wikipathways	WP869	Adipogenesis	speciesSpecific	go	GO:0060612	adipose tissue development	manually_reviewed	orcid:0000-0003-4423-4370
wikipathways	WP87	Nucleotide Metabolism	speciesSpecific	go	GO:0009117	nucleotide metabolic process	manually_reviewed	orcid:0000-0003-4423-4370
wikipathways	WP897	Androgen receptor signaling pathway	speciesSpecific	go	GO:0030521	androgen receptor signaling pathway	manually_reviewed	orcid:0000-0003-4423-4370
wikipathways	WP899	Wnt Signaling Pathway	speciesSpecific	go	GO:0016055	Wnt signaling pathway	manually_reviewed	orcid:0000-0003-4423-4370
wikipathways	WP9	Phospholipid Biosynthesis	speciesSpecific	go	GO:0008654	phospholipid biosynthetic process	manually_reviewed	orcid:0000-0003-4423-4370
wikipathways	WP905	Hedgehog Signaling Pathway	speciesSpecific	go	GO:0007224	smoothened signaling pathway	manually_reviewed	orcid:0000-0003-4423-4370
wikipathways	WP906	mRNA Processing	speciesSpecific	go	GO:0006397	mRNA processing	manually_reviewed	orcid:0000-0003-4423-4370
wikipathways	WP909	One Carbon Metabolism	speciesSpecific	go	GO:0006730	one-carbon metabolic process	manually_reviewed	orcid:0000-0003-4423-4370
wikipathways	WP91	Fatty acid oxidation	speciesSpecific	go	GO:0019395	fatty acid oxidation	manually_reviewed	orcid:0000-0003-4423-4370
wikipathways	WP912	Notch Signaling Pathway	speciesSpecific	go	GO:0007219	Notch signaling pathway	manually_reviewed	orcid:0000-0003-4423-4370
wikipathways	WP917	Homologous recombination	speciesSpecific	go	GO:0035825	homologous recombination	manually_reviewed	orcid:0000-0003-4423-4370
wikipathways	WP925	Aflatoxin B1 metabolism	speciesSpecific	go	GO:0046222	aflatoxin metabolic process	manually_reviewed	orcid:0000-0003-4423-4370
wikipathways	WP952	Cholesterol Biosynthesis	speciesSpecific	go	GO:0006695	cholesterol biosynthetic process	manually_reviewed	orcid:0000-0003-4423-4370
wikipathways	WP955	Glycogen Metabolism	speciesSpecific	go	GO:0005977	glycogen metabolic process	manually_reviewed	orcid:0000-0003-4423-4370
wikipathways	WP967	Heme Biosynthesis	speciesSpecific	go	GO:0006783	heme biosynthetic process	manually_reviewed	orcid:0000-0003-4423-4370
wikipathways	WP969	Striated Muscle Contraction	speciesSpecific	go	GO:0006941	striated muscle contraction	manually_reviewed	orcid:0000-0003-4423-4370
wikipathways	WP97	Wnt Signaling Pathway	speciesSpecific	go	GO:0016055	Wnt signaling pathway	manually_reviewed	orcid:0000-0003-4423-4370
wikipathways	WP391	Mitochondrial Gene Expression	speciesSpecific	go	GO:0140053	mitochondrial gene expression	manually_reviewed	orcid:0000-0003-4423-4370
reactome	R-BTA-109581	Apoptosis	speciesSpecific	go	GO:0006915	apoptotic process	manually_reviewed	orcid:0000-0003-4423-4370
reactome	R-BTA-109582	Hemostasis	speciesSpecific	go	GO:0007599	hemostasis	manually_reviewed	orcid:0000-0003-4423-4370
reactome	R-BTA-109704	PI3K Cascade	speciesSpecific	go	GO:0014065	phosphatidylinositol 3-kinase signaling	manually_reviewed	orcid:0000-0003-4423-4370
reactome	R-BTA-114608	Platelet degranulation	speciesSpecific	go	GO:0002576	platelet degranulation	manually_reviewed	orcid:0000-0003-4423-4370
reactome	R-BTA-1187000	Fertilization	speciesSpecific	go	GO:0009566	fertilization	manually_reviewed	orcid:0000-0003-4423-4370
reactome	R-BTA-1234174	Cellular response to hypoxia	speciesSpecific	go	GO:0071456	cellular response to hypoxia	manually_reviewed	orcid:0000-0003-4423-4370
reactome	R-BTA-189451	Heme biosynthesis	speciesSpecific	go	GO:0006783	heme biosynthetic process	manually_reviewed	orcid:0000-0003-4423-4370
reactome	R-BTA-157579	Telomere Maintenance	speciesSpecific	go	GO:0000723	telomere maintenance	manually_reviewed	orcid:0000-0003-4423-4370
reactome	R-BTA-196807	Nicotinate metabolism	speciesSpecific	go	GO:1901847	nicotinate metabolic process	manually_reviewed	orcid:0000-0003-4423-4370
reactome	R-BTA-196783	Coenzyme A biosynthesis	speciesSpecific	go	GO:0015937	coenzyme A biosynthetic process	manually_reviewed	orcid:0000-0003-4423-4370
reactome	R-BTA-73843	5-Phosphoribose 1-diphosphate biosynthesis	speciesSpecific	go	GO:0006015	5-phosphoribose 1-diphosphate biosynthetic process	manually_reviewed	orcid:0000-0003-4423-4370
reactome	R-CEL-73843	5-Phosphoribose 1-diphosphate biosynthesis	speciesSpecific	go	GO:0006015	5-phosphoribose 1-diphosphate biosynthetic process	manually_reviewed	orcid:0000-0003-4423-4370
reactome	R-CFA-73843	5-Phosphoribose 1-diphosphate biosynthesis	speciesSpecific	go	GO:0006015	5-phosphoribose 1-diphosphate biosynthetic process	manually_reviewed	orcid:0000-0003-4423-4370
reactome	R-DDI-73843	5-Phosphoribose 1-diphosphate biosynthesis	speciesSpecific	go	GO:0006015	5-phosphoribose 1-diphosphate biosynthetic process	manually_reviewed	orcid:0000-0003-4423-4370
reactome	R-DME-73843	5-Phosphoribose 1-diphosphate biosynthesis	speciesSpecific	go	GO:0006015	5-phosphoribose 1-diphosphate biosynthetic process	manually_reviewed	orcid:0000-0003-4423-4370
reactome	R-DRE-73843	5-Phosphoribose 1-diphosphate biosynthesis	speciesSpecific	go	GO:0006015	5-phosphoribose 1-diphosphate biosynthetic process	manually_reviewed	orcid:0000-0003-4423-4370
reactome	R-GGA-73843	5-Phosphoribose 1-diphosphate biosynthesis	speciesSpecific	go	GO:0006015	5-phosphoribose 1-diphosphate biosynthetic process	manually_reviewed	orcid:0000-0003-4423-4370
reactome	R-HSA-73843	5-Phosphoribose 1-diphosphate biosynthesis	speciesSpecific	go	GO:0006015	5-phosphoribose 1-diphosphate biosynthetic process	manually_reviewed	orcid:0000-0003-4423-4370
reactome	R-MMU-73843	5-Phosphoribose 1-diphosphate biosynthesis	speciesSpecific	go	GO:0006015	5-phosphoribose 1-diphosphate biosynthetic process	manually_reviewed	orcid:0000-0003-4423-4370
reactome	R-PFA-73843	5-Phosphoribose 1-diphosphate biosynthesis	speciesSpecific	go	GO:0006015	5-phosphoribose 1-diphosphate biosynthetic process	manually_reviewed	orcid:0000-0003-4423-4370
reactome	R-RNO-73843	5-Phosphoribose 1-diphosphate biosynthesis	speciesSpecific	go	GO:0006015	5-phosphoribose 1-diphosphate biosynthetic process	manually_reviewed	orcid:0000-0003-4423-4370
reactome	R-SCE-73843	5-Phosphoribose 1-diphosphate biosynthesis	speciesSpecific	go	GO:0006015	5-phosphoribose 1-diphosphate biosynthetic process	manually_reviewed	orcid:0000-0003-4423-4370
reactome	R-SPO-73843	5-Phosphoribose 1-diphosphate biosynthesis	speciesSpecific	go	GO:0006015	5-phosphoribose 1-diphosphate biosynthetic process	manually_reviewed	orcid:0000-0003-4423-4370
reactome	R-SSC-73843	5-Phosphoribose 1-diphosphate biosynthesis	speciesSpecific	go	GO:0006015	5-phosphoribose 1-diphosphate biosynthetic process	manually_reviewed	orcid:0000-0003-4423-4370
reactome	R-XTR-73843	5-Phosphoribose 1-diphosphate biosynthesis	speciesSpecific	go	GO:0006015	5-phosphoribose 1-diphosphate biosynthetic process	manually_reviewed	orcid:0000-0003-4423-4370
reactome	R-HSA-9646399	Aggrephagy	speciesSpecific	go	GO:0035973	aggrephagy	manually_reviewed	orcid:0000-0003-4423-4370
reactome	R-HSA-109581	Apoptosis	speciesSpecific	go	GO:0006915	apoptotic process	manually_reviewed	orcid:0000-0003-4423-4370
reactome	R-HSA-351143	Agmatine biosynthesis	speciesSpecific	go	GO:0097055	agmatine biosynthetic process	manually_reviewed	orcid:0000-0003-4423-4370
reactome	R-HSA-8964540	Alanine metabolism	speciesSpecific	go	GO:0006522	alanine metabolic process	manually_reviewed	orcid:0000-0003-4423-4370
reactome	R-HSA-193048	Androgen biosynthesis	speciesSpecific	go	GO:0006702	androgen biosynthetic process	manually_reviewed	orcid:0000-0003-4423-4370
reactome	R-HSA-9612973	Autophagy	speciesSpecific	go	GO:0006914	autophagy	manually_reviewed	orcid:0000-0003-4423-4370
reactome	R-HSA-422475	Axon guidance	speciesSpecific	go	GO:0007411	axon guidance	manually_reviewed	orcid:0000-0003-4423-4370
reactome	R-HSA-73929	Base-Excision Repair, AP Site Formation	speciesSpecific	go	GO:0006285	base-excision repair, AP site formation	manually_reviewed	orcid:0000-0003-4423-4370
reactome	R-HSA-5576891	Cardiac conduction	speciesSpecific	go	GO:0061337	cardiac conduction	manually_reviewed	orcid:0000-0003-4423-4370
reactome	R-HSA-200425	Carnitine metabolism	speciesSpecific	go	GO:0009437	carnitine metabolic process	manually_reviewed	orcid:0000-0003-4423-4370
reactome	R-HSA-71262	Carnitine synthesis	speciesSpecific	go	GO:0045329	carnitine biosynthetic process	manually_reviewed	orcid:0000-0003-4423-4370
reactome	R-HSA-209905	Catecholamine biosynthesis	speciesSpecific	go	GO:0042423	catecholamine biosynthetic process	manually_reviewed	orcid:0000-0003-4423-4370
reactome	R-HSA-1640170	Cell Cycle	speciesSpecific	go	GO:0007049	cell cycle	manually_reviewed	orcid:0000-0003-4423-4370
reactome	R-HSA-69620	Cell Cycle Checkpoints	speciesSpecific	go	GO:0000075	cell cycle checkpoint	manually_reviewed	orcid:0000-0003-4423-4370
reactome	R-HSA-446728	Cell junction organization	speciesSpecific	go	GO:0034330	cell junction organization	manually_reviewed	orcid:0000-0003-4423-4370
reactome	R-HSA-1222541	Cell redox homeostasis	speciesSpecific	go	GO:0045454	cell redox homeostasis	manually_reviewed	orcid:0000-0003-4423-4370
reactome	R-HSA-421270	Cell-cell junction organization	speciesSpecific	go	GO:0045216	cell-cell junction organization	manually_reviewed	orcid:0000-0003-4423-4370
reactome	R-HSA-2559583	Cellular Senescence	speciesSpecific	go	GO:0090398	cellular senescence	manually_reviewed	orcid:0000-0003-4423-4370
reactome	R-HSA-3371556	Cellular response to heat stress	speciesSpecific	go	GO:0034605	cellular response to heat	manually_reviewed	orcid:0000-0003-4423-4370
reactome	R-HSA-1234174	Cellular response to hypoxia	speciesSpecific	go	GO:0071456	cellular response to hypoxia	manually_reviewed	orcid:0000-0003-4423-4370
reactome	R-HSA-9613829	Chaperone Mediated Autophagy	speciesSpecific	mesh	D000080642	Chaperone-Mediated Autophagy	manually_reviewed	orcid:0000-0003-4423-4370
reactome	R-HSA-191273	Cholesterol biosynthesis	speciesSpecific	go	GO:0006695	cholesterol biosynthetic process	manually_reviewed	orcid:0000-0003-4423-4370
reactome	R-HSA-6807047	Cholesterol biosynthesis via desmosterol	speciesSpecific	go	GO:0033489	cholesterol biosynthetic process via desmosterol	manually_reviewed	orcid:0000-0003-4423-4370
reactome	R-HSA-6798163	Choline catabolism	speciesSpecific	go	GO:0042426	choline catabolic process	manually_reviewed	orcid:0000-0003-4423-4370
reactome	R-HSA-2142753	Arachidonic acid metabolism	speciesSpecific	go	GO:0019369	arachidonic acid metabolic process	manually_reviewed	orcid:0000-0003-4423-4370
reactome	R-HSA-5620912	Anchoring of the basal body to the plasma membrane	speciesSpecific	go	GO:0097711	ciliary basal body-plasma membrane docking	manually_reviewed	orcid:0000-0003-4423-4370
reactome	R-HSA-5617833	Cilium Assembly	speciesSpecific	go	GO:0060271	cilium assembly	manually_reviewed	orcid:0000-0003-4423-4370
reactome	R-HSA-8963901	Chylomicron remodeling	speciesSpecific	go	GO:0034371	chylomicron remodeling	manually_reviewed	orcid:0000-0003-4423-4370
reactome	R-HSA-8963888	Chylomicron assembly	speciesSpecific	go	GO:0034378	chylomicron assembly	manually_reviewed	orcid:0000-0003-4423-4370
reactome	R-HSA-156582	Acetylation	speciesSpecific	mesh	D000107	Acetylation	manually_reviewed	orcid:0000-0003-4423-4370
reactome	R-HSA-6807062	Cholesterol biosynthesis via lathosterol	speciesSpecific	go	GO:0033490	cholesterol biosynthetic process via lathosterol	manually_reviewed	orcid:0000-0003-4423-4370
reactome	R-HSA-2022870	Chondroitin sulfate biosynthesis	speciesSpecific	go	GO:0030206	chondroitin sulfate biosynthetic process	manually_reviewed	orcid:0000-0003-4423-4370
reactome	R-HSA-4839726	Chromatin organization	speciesSpecific	go	GO:0006325	chromatin organization	manually_reviewed	orcid:0000-0003-4423-4370
reactome	R-HSA-400253	Circadian Clock	speciesSpecific	mesh	D057906	Circadian Clocks	manually_reviewed	orcid:0000-0003-4423-4370
reactome	R-HSA-8856828	Clathrin-mediated endocytosis	speciesSpecific	go	GO:0072583	clathrin-dependent endocytosis	manually_reviewed	orcid:0000-0003-4423-4370
reactome	R-HSA-196783	Coenzyme A biosynthesis	speciesSpecific	go	GO:0015937	coenzyme A biosynthetic process	manually_reviewed	orcid:0000-0003-4423-4370
reactome	R-HSA-1442490	Collagen degradation	speciesSpecific	go	GO:0030574	collagen catabolic process	manually_reviewed	orcid:0000-0003-4423-4370
reactome	R-HSA-1474290	Collagen formation	speciesSpecific	go	GO:0032964	collagen biosynthetic process	manually_reviewed	orcid:0000-0003-4423-4370
reactome	R-HSA-166658	Complement cascade	speciesSpecific	go	GO:0006956	complement activation	manually_reviewed	orcid:0000-0003-4423-4370
reactome	R-HSA-71288	Creatine metabolism	speciesSpecific	go	GO:0006600	creatine metabolic process	manually_reviewed	orcid:0000-0003-4423-4370
reactome	R-HSA-8949613	Cristae formation	speciesSpecific	go	GO:0042407	cristae formation	manually_reviewed	orcid:0000-0003-4423-4370
reactome	R-HSA-73894	DNA Repair	speciesSpecific	go	GO:0006281	DNA repair	manually_reviewed	orcid:0000-0003-4423-4370
reactome	R-HSA-69306	DNA Replication	speciesSpecific	go	GO:0006260	DNA replication	manually_reviewed	orcid:0000-0003-4423-4370
reactome	R-HSA-5334118	DNA methylation	speciesSpecific	go	GO:0006306	DNA methylation	manually_reviewed	orcid:0000-0003-4423-4370
reactome	R-HSA-68952	DNA replication initiation	speciesSpecific	go	GO:0006270	DNA replication initiation	manually_reviewed	orcid:0000-0003-4423-4370
reactome	R-HSA-69190	DNA strand elongation	speciesSpecific	go	GO:0022616	DNA strand elongation	manually_reviewed	orcid:0000-0003-4423-4370
reactome	R-HSA-429914	Deadenylation-dependent mRNA decay	speciesSpecific	go	GO:0000288	nuclear-transcribed mRNA catabolic process, deadenylation-dependent decay	manually_reviewed	orcid:0000-0003-4423-4370
reactome	R-HSA-73927	Depurination	speciesSpecific	go	GO:0045007	depurination	manually_reviewed	orcid:0000-0003-4423-4370
reactome	R-HSA-73928	Depyrimidination	speciesSpecific	go	GO:0045008	depyrimidination	manually_reviewed	orcid:0000-0003-4423-4370
reactome	R-HSA-2022923	Dermatan sulfate biosynthesis	speciesSpecific	go	GO:0030208	dermatan sulfate biosynthetic process	manually_reviewed	orcid:0000-0003-4423-4370
reactome	R-HSA-5688426	Deubiquitination	speciesSpecific	go	GO:0016579	protein deubiquitination	manually_reviewed	orcid:0000-0003-4423-4370
reactome	R-HSA-8935690	Digestion	speciesSpecific	go	GO:0007586	digestion	manually_reviewed	orcid:0000-0003-4423-4370
reactome	R-HSA-2468052	Establishment of Sister Chromatid Cohesion	speciesSpecific	go	GO:0034085	establishment of sister chromatid cohesion	manually_reviewed	orcid:0000-0003-4423-4370
reactome	R-HSA-193144	Estrogen biosynthesis	speciesSpecific	go	GO:0006703	estrogen biosynthetic process	manually_reviewed	orcid:0000-0003-4423-4370
reactome	R-HSA-71384	Ethanol oxidation	speciesSpecific	go	GO:0006069	ethanol oxidation	manually_reviewed	orcid:0000-0003-4423-4370
reactome	R-HSA-1474244	Extracellular matrix organization	speciesSpecific	go	GO:0030198	extracellular matrix organization	manually_reviewed	orcid:0000-0003-4423-4370
reactome	R-HSA-8978868	Fatty acid metabolism	speciesSpecific	go	GO:0006631	fatty acid metabolic process	manually_reviewed	orcid:0000-0003-4423-4370
reactome	R-HSA-1187000	Fertilization	speciesSpecific	go	GO:0009566	fertilization	manually_reviewed	orcid:0000-0003-4423-4370
reactome	R-HSA-5652227	Fructose biosynthesis	speciesSpecific	go	GO:0046370	fructose biosynthetic process	manually_reviewed	orcid:0000-0003-4423-4370
reactome	R-HSA-70350	Fructose catabolism	speciesSpecific	go	GO:0006001	fructose catabolic process	manually_reviewed	orcid:0000-0003-4423-4370
reactome	R-HSA-5652084	Fructose metabolism	speciesSpecific	go	GO:0006000	fructose metabolic process	manually_reviewed	orcid:0000-0003-4423-4370
reactome	R-HSA-69236	G1 Phase	speciesSpecific	go	GO:0051318	G1 phase	manually_reviewed	orcid:0000-0003-4423-4370
reactome	R-HSA-69615	G1/S DNA Damage Checkpoints	speciesSpecific	go	GO:0044783	G1 DNA damage checkpoint	manually_reviewed	orcid:0000-0003-4423-4370
reactome	R-HSA-68911	G2 Phase	speciesSpecific	go	GO:0051319	G2 phase	manually_reviewed	orcid:0000-0003-4423-4370
reactome	R-HSA-70370	Galactose catabolism	speciesSpecific	go	GO:0019388	galactose catabolic process	manually_reviewed	orcid:0000-0003-4423-4370
reactome	R-HSA-190861	Gap junction assembly	speciesSpecific	go	GO:0016264	gap junction assembly	manually_reviewed	orcid:0000-0003-4423-4370
reactome	R-HSA-211000	Gene Silencing by RNA	speciesSpecific	go	GO:0031047	gene silencing by RNA	manually_reviewed	orcid:0000-0003-4423-4370
reactome	R-HSA-70171	Glycolysis	speciesSpecific	go	GO:0006096	glycolytic process	manually_reviewed	orcid:0000-0003-4423-4370
reactome	R-HSA-189483	Heme degradation	speciesSpecific	go	GO:0042167	heme catabolic process	manually_reviewed	orcid:0000-0003-4423-4370
reactome	R-HSA-3322077	Glycogen synthesis	speciesSpecific	go	GO:0005978	glycogen biosynthetic process	manually_reviewed	orcid:0000-0003-4423-4370
reactome	R-HSA-194002	Glucocorticoid biosynthesis	speciesSpecific	go	GO:0006704	glucocorticoid biosynthetic process	manually_reviewed	orcid:0000-0003-4423-4370
reactome	R-HSA-70263	Gluconeogenesis	speciesSpecific	go	GO:0006094	gluconeogenesis	manually_reviewed	orcid:0000-0003-4423-4370
reactome	R-HSA-70326	Glucose metabolism	speciesSpecific	go	GO:0006006	glucose metabolic process	manually_reviewed	orcid:0000-0003-4423-4370
reactome	R-HSA-1483206	Glycerophospholipid biosynthesis	speciesSpecific	go	GO:0046474	glycerophospholipid biosynthetic process	manually_reviewed	orcid:0000-0003-4423-4370
reactome	R-HSA-6814848	Glycerophospholipid catabolism	speciesSpecific	go	GO:0046475	glycerophospholipid catabolic process	manually_reviewed	orcid:0000-0003-4423-4370
reactome	R-HSA-6783984	Glycine degradation	speciesSpecific	go	GO:0006546	glycine catabolic process	manually_reviewed	orcid:0000-0003-4423-4370
reactome	R-HSA-8982491	Glycogen metabolism	speciesSpecific	go	GO:0005977	glycogen metabolic process	manually_reviewed	orcid:0000-0003-4423-4370
reactome	R-HSA-1630316	Glycosaminoglycan metabolism	speciesSpecific	go	GO:0030203	glycosaminoglycan metabolic process	manually_reviewed	orcid:0000-0003-4423-4370
reactome	R-HSA-1660662	Glycosphingolipid metabolism	speciesSpecific	go	GO:0006687	glycosphingolipid metabolic process	manually_reviewed	orcid:0000-0003-4423-4370
reactome	R-HSA-8963896	HDL assembly	speciesSpecific	go	GO:0034380	high-density lipoprotein particle assembly	manually_reviewed	orcid:0000-0003-4423-4370
reactome	R-HSA-8964011	HDL clearance	speciesSpecific	go	GO:0034384	high-density lipoprotein particle clearance	manually_reviewed	orcid:0000-0003-4423-4370
reactome	R-HSA-8964058	HDL remodeling	speciesSpecific	go	GO:0034375	high-density lipoprotein particle remodeling	manually_reviewed	orcid:0000-0003-4423-4370
reactome	R-HSA-189451	Heme biosynthesis	speciesSpecific	go	GO:0006783	heme biosynthetic process	manually_reviewed	orcid:0000-0003-4423-4370
reactome	R-HSA-109582	Hemostasis	speciesSpecific	go	GO:0007599	hemostasis	manually_reviewed	orcid:0000-0003-4423-4370
reactome	R-HSA-70921	Histidine catabolism	speciesSpecific	go	GO:0006548	histidine catabolic process	manually_reviewed	orcid:0000-0003-4423-4370
reactome	R-HSA-2142845	Hyaluronan metabolism	speciesSpecific	go	GO:0030212	hyaluronan metabolic process	manually_reviewed	orcid:0000-0003-4423-4370
reactome	R-HSA-168256	Immune System	speciesSpecific	mesh	D007107	Immune System	manually_reviewed	orcid:0000-0003-4423-4370
reactome	R-HSA-1483249	Inositol phosphate metabolism	speciesSpecific	go	GO:0043647	inositol phosphate metabolic process	manually_reviewed	orcid:0000-0003-4423-4370
reactome	R-HSA-264876	Insulin processing	speciesSpecific	go	GO:0030070	insulin processing	manually_reviewed	orcid:0000-0003-4423-4370
reactome	R-HSA-77387	Insulin receptor recycling	speciesSpecific	go	GO:0038020	insulin receptor recycling	manually_reviewed	orcid:0000-0003-4423-4370
reactome	R-HSA-8963676	Intestinal absorption	speciesSpecific	go	GO:0050892	intestinal absorption	manually_reviewed	orcid:0000-0003-4423-4370
reactome	R-HSA-8981373	Intestinal hexose absorption	speciesSpecific	go	GO:0106001	intestinal hexose absorption	manually_reviewed	orcid:0000-0003-4423-4370
reactome	R-HSA-8963678	Intestinal lipid absorption	speciesSpecific	go	GO:0098856	intestinal lipid absorption	manually_reviewed	orcid:0000-0003-4423-4370
reactome	R-HSA-5620924	Intraflagellar transport	speciesSpecific	go	GO:0042073	intraciliary transport	manually_reviewed	orcid:0000-0003-4423-4370
reactome	R-HSA-5578775	Ion homeostasis	speciesSpecific	go	GO:0050801	ion homeostasis	manually_reviewed	orcid:0000-0003-4423-4370
reactome	R-HSA-2022854	Keratan sulfate biosynthesis	speciesSpecific	go	GO:0018146	keratan sulfate biosynthetic process	manually_reviewed	orcid:0000-0003-4423-4370
reactome	R-HSA-2022857	Keratan sulfate degradation	speciesSpecific	go	GO:0042340	keratan sulfate catabolic process	manually_reviewed	orcid:0000-0003-4423-4370
reactome	R-HSA-6805567	Keratinization	speciesSpecific	go	GO:0031424	keratinization	manually_reviewed	orcid:0000-0003-4423-4370
reactome	R-HSA-74182	Ketone body metabolism	speciesSpecific	go	GO:1902224	ketone body metabolic process	manually_reviewed	orcid:0000-0003-4423-4370
reactome	R-HSA-8964038	LDL clearance	speciesSpecific	go	GO:0034383	low-density lipoprotein particle clearance	manually_reviewed	orcid:0000-0003-4423-4370
reactome	R-HSA-8964041	LDL remodeling	speciesSpecific	go	GO:0034374	low-density lipoprotein particle remodeling	manually_reviewed	orcid:0000-0003-4423-4370
reactome	R-HSA-5653890	Lactose synthesis	speciesSpecific	go	GO:0005989	lactose biosynthetic process	manually_reviewed	orcid:0000-0003-4423-4370
reactome	R-HSA-9615710	Late endosomal microautophagy	speciesSpecific	go	GO:0061738	late endosomal microautophagy	manually_reviewed	orcid:0000-0003-4423-4370
reactome	R-HSA-8964572	Lipid particle organization	speciesSpecific	go	GO:0034389	lipid droplet organization	manually_reviewed	orcid:0000-0003-4423-4370
reactome	R-HSA-9613354	Lipophagy	speciesSpecific	go	GO:0061724	lipophagy	manually_reviewed	orcid:0000-0003-4423-4370
reactome	R-HSA-9620244	Long-term potentiation	speciesSpecific	mesh	D017774	Long-Term Potentiation	manually_reviewed	orcid:0000-0003-4423-4370
reactome	R-HSA-71064	Lysine catabolism	speciesSpecific	go	GO:0006554	lysine catabolic process	manually_reviewed	orcid:0000-0003-4423-4370
reactome	R-HSA-68886	M Phase	speciesSpecific	go	GO:0000279	M phase	manually_reviewed	orcid:0000-0003-4423-4370
reactome	R-HSA-1632852	Macroautophagy	speciesSpecific	mesh	D000080550	Macroautophagy	manually_reviewed	orcid:0000-0003-4423-4370
reactome	R-HSA-1632852	Macroautophagy	speciesSpecific	go	GO:0016236	macroautophagy	manually_reviewed	orcid:0000-0003-4423-4370
reactome	R-HSA-1500620	Meiosis	speciesSpecific	mesh	D008540	Meiosis	manually_reviewed	orcid:0000-0003-4423-4370
reactome	R-HSA-1500620	Meiosis	speciesSpecific	go	GO:0051321	meiotic cell cycle	manually_reviewed	orcid:0000-0003-4423-4370
reactome	R-HSA-1430728	Metabolism	speciesSpecific	go	GO:0008152	metabolic process	manually_reviewed	orcid:0000-0003-4423-4370
reactome	R-HSA-156581	Methylation	speciesSpecific	go	GO:0032259	methylation	manually_reviewed	orcid:0000-0003-4423-4370
reactome	R-HSA-193993	Mineralocorticoid biosynthesis	speciesSpecific	go	GO:0006705	mineralocorticoid biosynthetic process	manually_reviewed	orcid:0000-0003-4423-4370
reactome	R-HSA-5358508	Mismatch Repair	speciesSpecific	go	GO:0006298	mismatch repair	manually_reviewed	orcid:0000-0003-4423-4370
reactome	R-HSA-1268020	Mitochondrial protein import	speciesSpecific	go	GO:0006626	protein targeting to mitochondrion	manually_reviewed	orcid:0000-0003-4423-4370
reactome	R-HSA-163316	Mitochondrial transcription termination	speciesSpecific	go	GO:0006393	termination of mitochondrial transcription	manually_reviewed	orcid:0000-0003-4423-4370
reactome	R-HSA-5368287	Mitochondrial translation	speciesSpecific	go	GO:0032543	mitochondrial translation	manually_reviewed	orcid:0000-0003-4423-4370
reactome	R-HSA-5389840	Mitochondrial translation elongation	speciesSpecific	go	GO:0070125	mitochondrial translational elongation	manually_reviewed	orcid:0000-0003-4423-4370
reactome	R-HSA-5662702	Melanin biosynthesis	speciesSpecific	go	GO:0042438	melanin biosynthetic process	manually_reviewed	orcid:0000-0003-4423-4370
reactome	R-HSA-1237112	Methionine salvage pathway	speciesSpecific	go	GO:0019509	L-methionine salvage from methylthioadenosine	manually_reviewed	orcid:0000-0003-4423-4370
reactome	R-HSA-5368286	Mitochondrial translation initiation	speciesSpecific	go	GO:0070124	mitochondrial translational initiation	manually_reviewed	orcid:0000-0003-4423-4370
reactome	R-HSA-5419276	Mitochondrial translation termination	speciesSpecific	go	GO:0070126	mitochondrial translational termination	manually_reviewed	orcid:0000-0003-4423-4370
reactome	R-HSA-5205647	Mitophagy	speciesSpecific	go	GO:0000423	mitophagy	manually_reviewed	orcid:0000-0003-4423-4370
reactome	R-HSA-5205647	Mitophagy	speciesSpecific	go	GO:0000422	autophagy of mitochondrion	manually_reviewed	orcid:0000-0003-4423-4370
reactome	R-HSA-68882	Mitotic Anaphase	speciesSpecific	go	GO:0000090	mitotic anaphase	manually_reviewed	orcid:0000-0003-4423-4370
reactome	R-HSA-68881	Mitotic Metaphase/Anaphase Transition	speciesSpecific	go	GO:0007091	metaphase/anaphase transition of mitotic cell cycle	manually_reviewed	orcid:0000-0003-4423-4370
reactome	R-HSA-68877	Mitotic Prometaphase	speciesSpecific	go	GO:0000236	mitotic prometaphase	manually_reviewed	orcid:0000-0003-4423-4370
reactome	R-HSA-68875	Mitotic Prophase	speciesSpecific	go	GO:0000088	mitotic prophase	manually_reviewed	orcid:0000-0003-4423-4370
reactome	R-HSA-69618	Mitotic Spindle Checkpoint	speciesSpecific	go	GO:0071174	mitotic spindle checkpoint	manually_reviewed	orcid:0000-0003-4423-4370
reactome	R-HSA-397014	Muscle contraction	speciesSpecific	go	GO:0006936	muscle contraction	manually_reviewed	orcid:0000-0003-4423-4370
reactome	R-HSA-525793	Myogenesis	speciesSpecific	go	GO:0007519	skeletal muscle tissue development	manually_reviewed	orcid:0000-0003-4423-4370
reactome	R-HSA-525793	Myogenesis	speciesSpecific	go	GO:0042692	muscle cell differentiation	manually_reviewed	orcid:0000-0003-4423-4370
reactome	R-HSA-389542	NADPH regeneration	speciesSpecific	go	GO:0006740	NADPH regeneration	manually_reviewed	orcid:0000-0003-4423-4370
reactome	R-HSA-167060	NGF processing	speciesSpecific	go	GO:0032455	nerve growth factor processing	manually_reviewed	orcid:0000-0003-4423-4370
reactome	R-HSA-9675108	Nervous system development	speciesSpecific	go	GO:0007399	nervous system development	manually_reviewed	orcid:0000-0003-4423-4370
reactome	R-HSA-6798695	Neutrophil degranulation	speciesSpecific	go	GO:0043312	neutrophil degranulation	manually_reviewed	orcid:0000-0003-4423-4370
reactome	R-HSA-196807	Nicotinate metabolism	speciesSpecific	go	GO:1901847	nicotinate metabolic process	manually_reviewed	orcid:0000-0003-4423-4370
reactome	R-HSA-2980766	Nuclear Envelope Breakdown	speciesSpecific	go	GO:0051081	nuclear envelope disassembly	manually_reviewed	orcid:0000-0003-4423-4370
reactome	R-HSA-72766	Translation	speciesSpecific	go	GO:0006412	translation	manually_reviewed	orcid:0000-0003-4423-4370
reactome	R-HSA-8956320	Nucleobase biosynthesis	speciesSpecific	go	GO:0046112	nucleobase biosynthetic process	manually_reviewed	orcid:0000-0003-4423-4370
reactome	R-HSA-8956319	Nucleobase catabolism	speciesSpecific	go	GO:0046113	nucleobase catabolic process	manually_reviewed	orcid:0000-0003-4423-4370
reactome	R-HSA-774815	Nucleosome assembly	speciesSpecific	go	GO:0006334	nucleosome assembly	manually_reviewed	orcid:0000-0003-4423-4370
reactome	R-HSA-8956321	Nucleotide salvage	speciesSpecific	go	GO:0043173	nucleotide salvage	manually_reviewed	orcid:0000-0003-4423-4370
reactome	R-HSA-9664873	Pexophagy	speciesSpecific	go	GO:0000425	pexophagy	manually_reviewed	orcid:0000-0003-4423-4370
reactome	R-HSA-561048	Organic anion transport	speciesSpecific	go	GO:0015711	organic anion transport	manually_reviewed	orcid:0000-0003-4423-4370
reactome	R-HSA-549127	Organic cation transport	speciesSpecific	go	GO:0015695	organic cation transport	manually_reviewed	orcid:0000-0003-4423-4370
reactome	R-HSA-109704	PI3K Cascade	speciesSpecific	go	GO:0014065	phosphatidylinositol 3-kinase signaling	manually_reviewed	orcid:0000-0003-4423-4370
reactome	R-HSA-71336	Pentose phosphate pathway	speciesSpecific	go	GO:0006098	pentose-phosphate shunt	manually_reviewed	orcid:0000-0003-4423-4370
reactome	R-HSA-1483257	Phospholipid metabolism	speciesSpecific	go	GO:0006644	phospholipid metabolic process	manually_reviewed	orcid:0000-0003-4423-4370
reactome	R-HSA-114608	Platelet degranulation	speciesSpecific	go	GO:0002576	platelet degranulation	manually_reviewed	orcid:0000-0003-4423-4370
reactome	R-HSA-389977	Post-chaperonin tubulin folding pathway	speciesSpecific	go	GO:0007023	post-chaperonin tubulin folding pathway	manually_reviewed	orcid:0000-0003-4423-4370
reactome	R-HSA-597592	Post-translational protein modification	speciesSpecific	go	GO:0043687	post-translational protein modification	manually_reviewed	orcid:0000-0003-4423-4370
reactome	R-HSA-5357801	Programmed Cell Death	speciesSpecific	go	GO:0012501	programmed cell death	manually_reviewed	orcid:0000-0003-4423-4370
reactome	R-HSA-70688	Proline catabolism	speciesSpecific	go	GO:0006562	proline catabolic process	manually_reviewed	orcid:0000-0003-4423-4370
reactome	R-HSA-71032	Propionyl-CoA catabolism	speciesSpecific	go	GO:1902859	propionyl-CoA catabolic process	manually_reviewed	orcid:0000-0003-4423-4370
reactome	R-HSA-391251	Protein folding	speciesSpecific	go	GO:0006457	protein folding	manually_reviewed	orcid:0000-0003-4423-4370
reactome	R-HSA-9609507	Protein localization	speciesSpecific	go	GO:0008104	protein localization	manually_reviewed	orcid:0000-0003-4423-4370
reactome	R-HSA-8876725	Protein methylation	speciesSpecific	go	GO:0006479	protein methylation	manually_reviewed	orcid:0000-0003-4423-4370
reactome	R-HSA-5676934	Protein repair	speciesSpecific	go	GO:0030091	protein repair	manually_reviewed	orcid:0000-0003-4423-4370
reactome	R-HSA-8852135	Protein ubiquitination	speciesSpecific	go	GO:0016567	protein ubiquitination	manually_reviewed	orcid:0000-0003-4423-4370
reactome	R-HSA-73817	Purine ribonucleoside monophosphate biosynthesis	speciesSpecific	go	GO:0009168	purine ribonucleoside monophosphate biosynthetic process	manually_reviewed	orcid:0000-0003-4423-4370
reactome	R-HSA-74217	Purine salvage	speciesSpecific	go	GO:0043101	purine-containing compound salvage	manually_reviewed	orcid:0000-0003-4423-4370
reactome	R-HSA-73614	Pyrimidine salvage	speciesSpecific	go	GO:0008655	pyrimidine-containing compound salvage	manually_reviewed	orcid:0000-0003-4423-4370
reactome	R-HSA-70268	Pyruvate metabolism	speciesSpecific	go	GO:0006090	pyruvate metabolic process	manually_reviewed	orcid:0000-0003-4423-4370
reactome	R-HSA-5213460	RIPK1-mediated regulated necrosis	speciesSpecific	go	GO:0070266	necroptotic process	manually_reviewed	orcid:0000-0003-4423-4370
reactome	R-HSA-73863	RNA Polymerase I Transcription Termination	speciesSpecific	go	GO:0006363	termination of RNA polymerase I transcription	manually_reviewed	orcid:0000-0003-4423-4370
reactome	R-HSA-73856	RNA Polymerase II Transcription Termination	speciesSpecific	go	GO:0006369	termination of RNA polymerase II transcription	manually_reviewed	orcid:0000-0003-4423-4370
reactome	R-HSA-73980	RNA Polymerase III Transcription Termination	speciesSpecific	go	GO:0006386	termination of RNA polymerase III transcription	manually_reviewed	orcid:0000-0003-4423-4370
reactome	R-HSA-977606	Regulation of Complement cascade	speciesSpecific	go	GO:0030449	regulation of complement activation	manually_reviewed	orcid:0000-0003-4423-4370
reactome	R-HSA-422356	Regulation of insulin secretion	speciesSpecific	go	GO:0050796	regulation of insulin secretion	manually_reviewed	orcid:0000-0003-4423-4370
reactome	R-HSA-453276	Regulation of mitotic cell cycle	speciesSpecific	go	GO:0007346	regulation of mitotic cell cycle	manually_reviewed	orcid:0000-0003-4423-4370
reactome	R-HSA-1474165	Reproduction	speciesSpecific	go	GO:0000003	reproduction	manually_reviewed	orcid:0000-0003-4423-4370
reactome	R-HSA-5660526	Response to metal ions	speciesSpecific	go	GO:0010038	response to metal ion	manually_reviewed	orcid:0000-0003-4423-4370
reactome	R-HSA-69242	S Phase	speciesSpecific	go	GO:0051320	S phase	manually_reviewed	orcid:0000-0003-4423-4370
reactome	R-HSA-2990846	SUMOylation	speciesSpecific	mesh	D058207	Sumoylation	manually_reviewed	orcid:0000-0003-4423-4370
reactome	R-HSA-2990846	SUMOylation	speciesSpecific	go	GO:0016925	protein sumoylation	manually_reviewed	orcid:0000-0003-4423-4370
reactome	R-HSA-9663891	Selective autophagy	speciesSpecific	go	GO:0061912	selective autophagy	manually_reviewed	orcid:0000-0003-4423-4370
reactome	R-HSA-1799339	SRP-dependent cotranslational protein targeting to membrane	speciesSpecific	go	GO:0006614	SRP-dependent cotranslational protein targeting to membrane	manually_reviewed	orcid:0000-0003-4423-4370
reactome	R-HSA-2408557	Selenocysteine synthesis	speciesSpecific	go	GO:0016260	selenocysteine biosynthetic process	manually_reviewed	orcid:0000-0003-4423-4370
reactome	R-HSA-162582	Signal Transduction	speciesSpecific	go	GO:0007165	signal transduction	manually_reviewed	orcid:0000-0003-4423-4370
reactome	R-HSA-445355	Smooth Muscle Contraction	speciesSpecific	go	GO:0006939	smooth muscle contraction	manually_reviewed	orcid:0000-0003-4423-4370
reactome	R-HSA-428157	Sphingolipid metabolism	speciesSpecific	go	GO:0006665	sphingolipid metabolic process	manually_reviewed	orcid:0000-0003-4423-4370
reactome	R-HSA-390522	Striated Muscle Contraction	speciesSpecific	go	GO:0006941	striated muscle contraction	manually_reviewed	orcid:0000-0003-4423-4370
reactome	R-HSA-1614635	Sulfur amino acid metabolism	speciesSpecific	go	GO:0000096	sulfur amino acid metabolic process	manually_reviewed	orcid:0000-0003-4423-4370
reactome	R-HSA-157579	Telomere Maintenance	speciesSpecific	go	GO:0000723	telomere maintenance	manually_reviewed	orcid:0000-0003-4423-4370
reactome	R-HSA-8849175	Threonine catabolism	speciesSpecific	go	GO:0006567	threonine catabolic process	manually_reviewed	orcid:0000-0003-4423-4370
reactome	R-HSA-75944	Transcription from mitochondrial promoters	speciesSpecific	go	GO:0006390	mitochondrial transcription	manually_reviewed	orcid:0000-0003-4423-4370
reactome	R-HSA-75109	Triglyceride biosynthesis	speciesSpecific	go	GO:0019432	triglyceride biosynthetic process	manually_reviewed	orcid:0000-0003-4423-4370
reactome	R-HSA-163560	Triglyceride catabolism	speciesSpecific	go	GO:0019433	triglyceride catabolic process	manually_reviewed	orcid:0000-0003-4423-4370
reactome	R-HSA-8979227	Triglyceride metabolism	speciesSpecific	go	GO:0006641	triglyceride metabolic process	manually_reviewed	orcid:0000-0003-4423-4370
reactome	R-HSA-71240	Tryptophan catabolism	speciesSpecific	go	GO:0006569	tryptophan catabolic process	manually_reviewed	orcid:0000-0003-4423-4370
reactome	R-HSA-8963684	Tyrosine catabolism	speciesSpecific	go	GO:0006572	tyrosine catabolic process	manually_reviewed	orcid:0000-0003-4423-4370
reactome	R-HSA-70635	Urea cycle	speciesSpecific	go	GO:0000050	urea cycle	manually_reviewed	orcid:0000-0003-4423-4370
reactome	R-HSA-77108	Utilization of Ketone Bodies	speciesSpecific	go	GO:0046952	ketone body catabolic process	manually_reviewed	orcid:0000-0003-4423-4370
reactome	R-HSA-8866423	VLDL assembly	speciesSpecific	go	GO:0034379	very-low-density lipoprotein particle assembly	manually_reviewed	orcid:0000-0003-4423-4370
reactome	R-HSA-8964046	VLDL clearance	speciesSpecific	go	GO:0034447	very-low-density lipoprotein particle clearance	manually_reviewed	orcid:0000-0003-4423-4370
reactome	R-HSA-5653656	Vesicle-mediated transport	speciesSpecific	go	GO:0016192	vesicle-mediated transport	manually_reviewed	orcid:0000-0003-4423-4370
reactome	R-HSA-9640463	Wax biosynthesis	speciesSpecific	go	GO:0010025	wax biosynthetic process	manually_reviewed	orcid:0000-0003-4423-4370
reactome	R-HSA-72187	mRNA 3'-end processing	speciesSpecific	go	GO:0031124	mRNA 3'-end processing	manually_reviewed	orcid:0000-0003-4423-4370
reactome	R-HSA-72086	mRNA Capping	speciesSpecific	go	GO:0006370	7-methylguanosine mRNA capping	manually_reviewed	orcid:0000-0003-4423-4370
reactome	R-HSA-72312	rRNA processing	speciesSpecific	go	GO:0006364	rRNA processing	manually_reviewed	orcid:0000-0003-4423-4370
reactome	R-HSA-379724	tRNA Aminoacylation	speciesSpecific	go	GO:0043039	tRNA aminoacylation	manually_reviewed	orcid:0000-0003-4423-4370
reactome	R-HSA-72306	tRNA processing	speciesSpecific	go	GO:0008033	tRNA processing	manually_reviewed	orcid:0000-0003-4423-4370
mesh	D000080242	8-Hydroxy-2'-Deoxyguanosine	skos:exactMatch	chebi	CHEBI:40304	8-hydroxy-2'-deoxyguanosine	manually_reviewed	orcid:0000-0001-9439-5346
mesh	D000317	Adrenergic alpha-Antagonists	skos:exactMatch	chebi	CHEBI:37890	alpha-adrenergic antagonist	manually_reviewed	orcid:0000-0001-9439-5346
mesh	D000316	Adrenergic alpha-Agonists	skos:exactMatch	chebi	CHEBI:35569	alpha-adrenergic agonist	manually_reviewed	orcid:0000-0001-9439-5346
mesh	D000318	Adrenergic beta-Agonists	skos:exactMatch	chebi	CHEBI:35522	beta-adrenergic agonist	manually_reviewed	orcid:0000-0001-9439-5346
mesh	D000319	Adrenergic beta-Antagonists	skos:exactMatch	chebi	CHEBI:35530	beta-adrenergic antagonist	manually_reviewed	orcid:0000-0001-9439-5346
mesh	D000433	1-Propanol	skos:exactMatch	chebi	CHEBI:28831	propan-1-ol	manually_reviewed	orcid:0000-0001-9439-5346
mesh	D000803	Angiotensin I	skos:exactMatch	chebi	CHEBI:2718	Angiotensin I	manually_reviewed	orcid:0000-0001-9439-5346
mesh	D000805	Angiotensin III	skos:exactMatch	chebi	CHEBI:89666	Angiotensin III	manually_reviewed	orcid:0000-0001-9439-5346
mesh	D000779	Anesthetics, Local	skos:exactMatch	chebi	CHEBI:36333	local anaesthetic	manually_reviewed	orcid:0000-0001-9439-5346
mesh	D000894	Anti-Inflammatory Agents, Non-Steroidal	skos:exactMatch	chebi	CHEBI:35475	non-steroidal anti-inflammatory drug	manually_reviewed	orcid:0000-0001-9439-5346
mesh	D000988	Antispermatogenic Agents	skos:exactMatch	chebi	CHEBI:145047	antispermatogenic agent	manually_reviewed	orcid:0000-0001-9439-5346
mesh	D000993	Antitreponemal Agents	skos:exactMatch	chebi	CHEBI:36050	antitreponemal drug	manually_reviewed	orcid:0000-0001-9439-5346
mesh	D001378	Azasteroids	skos:exactMatch	chebi	CHEBI:35726	aza-steroid	manually_reviewed	orcid:0000-0001-9439-5346
mesh	D001455	Bambermycins	skos:exactMatch	chebi	CHEBI:28908	bambermycin	manually_reviewed	orcid:0000-0001-9439-5346
mesh	D001603	Berkelium	skos:exactMatch	chebi	CHEBI:33391	berkelium atom	manually_reviewed	orcid:0000-0001-9439-5346
mesh	D001608	Beryllium	skos:exactMatch	chebi	CHEBI:30501	beryllium atom	manually_reviewed	orcid:0000-0001-9439-5346
mesh	D001615	beta-Endorphin	skos:exactMatch	chebi	CHEBI:10415	beta-endorphin	manually_reviewed	orcid:0000-0001-9439-5346
mesh	D001895	Boron	skos:exactMatch	chebi	CHEBI:27560	boron atom	manually_reviewed	orcid:0000-0001-9439-5346
mesh	D001969	Bromobenzenes	skos:exactMatch	chebi	CHEBI:37149	bromobenzenes	manually_reviewed	orcid:0000-0001-9439-5346
mesh	D001971	Bromocriptine	skos:exactMatch	chebi	CHEBI:3181	bromocriptine	manually_reviewed	orcid:0000-0001-9439-5346
mesh	D001977	Brompheniramine	skos:exactMatch	chebi	CHEBI:3183	brompheniramine	manually_reviewed	orcid:0000-0001-9439-5346
mesh	D001978	Bromphenol Blue	skos:exactMatch	chebi	CHEBI:59424	bromophenol blue	manually_reviewed	orcid:0000-0001-9439-5346
mesh	D001993	Bronchodilator Agents	skos:exactMatch	chebi	CHEBI:35523	bronchodilator agent	manually_reviewed	orcid:0000-0001-9439-5346
mesh	D002118	Calcium	skos:exactMatch	chebi	CHEBI:22984	calcium atom	manually_reviewed	orcid:0000-0001-9439-5346
mesh	D002120	Calcium Channel Agonists	skos:exactMatch	chebi	CHEBI:38807	calcium channel agonist	manually_reviewed	orcid:0000-0001-9439-5346
mesh	D002125	Calcium Gluconate	skos:exactMatch	chebi	CHEBI:3309	Calcium Gluconate	manually_reviewed	orcid:0000-0001-9439-5346
mesh	D002142	Californium	skos:exactMatch	chebi	CHEBI:33392	californium atom	manually_reviewed	orcid:0000-0001-9439-5346
mesh	D002227	Carbazoles	skos:exactMatch	chebi	CHEBI:48513	carbazoles	manually_reviewed	orcid:0000-0001-9439-5346
mesh	D002235	Carbofuran	skos:exactMatch	chebi	CHEBI:34611	carbofuran	manually_reviewed	orcid:0000-0001-9439-5346
mesh	D002244	Carbon	skos:exactMatch	chebi	CHEBI:27594	carbon atom	manually_reviewed	orcid:0000-0001-9439-5346
mesh	D002245	Carbon Dioxide	skos:exactMatch	chebi	CHEBI:16526	carbon dioxide	manually_reviewed	orcid:0000-0001-9439-5346
mesh	D002254	Carbonates	skos:exactMatch	chebi	CHEBI:23016	carbonates	manually_reviewed	orcid:0000-0001-9439-5346
mesh	D002308	Cardiolipins	skos:exactMatch	chebi	CHEBI:28494	cardiolipin	manually_reviewed	orcid:0000-0001-9439-5346
mesh	D002301	Cardiac Glycosides	skos:exactMatch	chebi	CHEBI:83970	cardiac glycoside	manually_reviewed	orcid:0000-0001-9439-5346
mesh	D002298	Cardenolides	skos:exactMatch	chebi	CHEBI:74634	cardenolides	manually_reviewed	orcid:0000-0001-9439-5346
mesh	D002273	Carcinogens	skos:exactMatch	chebi	CHEBI:50903	carcinogenic agent	manually_reviewed	orcid:0000-0001-9439-5346
mesh	D002740	Chlorothiazide	skos:exactMatch	chebi	CHEBI:3640	chlorothiazide	manually_reviewed	orcid:0000-0001-9439-5346
mesh	D002745	Chlorphentermine	skos:exactMatch	chebi	CHEBI:3646	Chlorphentermine	manually_reviewed	orcid:0000-0001-9439-5346
mesh	D002491	Central Nervous System Agents	skos:exactMatch	chebi	CHEBI:35470	central nervous system drug	manually_reviewed	orcid:0000-0001-9439-5346
mesh	D002784	Cholesterol	skos:exactMatch	chebi	CHEBI:16113	cholesterol	manually_reviewed	orcid:0000-0001-9439-5346
mesh	D002794	Choline	skos:exactMatch	chebi	CHEBI:15354	choline	manually_reviewed	orcid:0000-0001-9439-5346
mesh	D002857	Chromium	skos:exactMatch	chebi	CHEBI:28073	chromium atom	manually_reviewed	orcid:0000-0001-9439-5346
mesh	D002867	Chromones	skos:exactMatch	chebi	CHEBI:23238	chromones	manually_reviewed	orcid:0000-0001-9439-5346
mesh	D002863	Chromogenic Compounds	skos:exactMatch	chebi	CHEBI:75050	chromogenic compound	manually_reviewed	orcid:0000-0001-9439-5346
mesh	D002801	Cholinesterase Reactivators	skos:exactMatch	chebi	CHEBI:50241	cholinesterase reactivator	manually_reviewed	orcid:0000-0001-9439-5346
mesh	D002939	Ciprofloxacin	skos:exactMatch	chebi	CHEBI:100241	ciprofloxacin	manually_reviewed	orcid:0000-0001-9439-5346
mesh	D002934	Cinnamates	skos:exactMatch	chebi	CHEBI:36091	cinnamates	manually_reviewed	orcid:0000-0001-9439-5346
mesh	D002930	Cinchona Alkaloids	skos:exactMatch	chebi	CHEBI:51323	cinchona alkaloid	manually_reviewed	orcid:0000-0001-9439-5346
mesh	D003006	Clopenthixol	skos:exactMatch	chebi	CHEBI:59115	clopenthixol	manually_reviewed	orcid:0000-0001-9439-5346
mesh	D002997	Clomipramine	skos:exactMatch	chebi	CHEBI:47780	clomipramine	manually_reviewed	orcid:0000-0001-9439-5346
mesh	D002996	Clomiphene	skos:exactMatch	chebi	CHEBI:3752	clomiphene	manually_reviewed	orcid:0000-0001-9439-5346
mesh	D002994	Clofibrate	skos:exactMatch	chebi	CHEBI:3750	clofibrate	manually_reviewed	orcid:0000-0001-9439-5346
mesh	D003022	Clotrimazole	skos:exactMatch	chebi	CHEBI:3764	clotrimazole	manually_reviewed	orcid:0000-0001-9439-5346
mesh	D003023	Cloxacillin	skos:exactMatch	chebi	CHEBI:49566	cloxacillin	manually_reviewed	orcid:0000-0001-9439-5346
mesh	D003024	Clozapine	skos:exactMatch	chebi	CHEBI:3766	clozapine	manually_reviewed	orcid:0000-0001-9439-5346
mesh	D003038	Cobamides	skos:exactMatch	chebi	CHEBI:23341	cobamides	manually_reviewed	orcid:0000-0001-9439-5346
mesh	D003042	Cocaine	skos:exactMatch	chebi	CHEBI:27958	cocaine	manually_reviewed	orcid:0000-0001-9439-5346
mesh	D003049	Coccidiostats	skos:exactMatch	chebi	CHEBI:35818	coccidiostat	manually_reviewed	orcid:0000-0001-9439-5346
mesh	D003061	Codeine	skos:exactMatch	chebi	CHEBI:16714	codeine	manually_reviewed	orcid:0000-0001-9439-5346
mesh	D003065	Coenzyme A	skos:exactMatch	chebi	CHEBI:15346	coenzyme A	manually_reviewed	orcid:0000-0001-9439-5346
mesh	D003067	Coenzymes	skos:exactMatch	chebi	CHEBI:23354	coenzyme	manually_reviewed	orcid:0000-0001-9439-5346
mesh	D003070	Coformycin	skos:exactMatch	chebi	CHEBI:16213	coformycin	manually_reviewed	orcid:0000-0001-9439-5346
mesh	D003084	Colestipol	skos:exactMatch	chebi	CHEBI:3814	colestipol	manually_reviewed	orcid:0000-0001-9439-5346
mesh	D003094	Collagen	skos:exactMatch	chebi	CHEBI:3815	Collagen	manually_reviewed	orcid:0000-0001-9439-5346
mesh	D003224	Congo Red	skos:exactMatch	chebi	CHEBI:34653	Congo Red	manually_reviewed	orcid:0000-0001-9439-5346
mesh	D003300	Copper	skos:exactMatch	chebi	CHEBI:28694	copper atom	manually_reviewed	orcid:0000-0001-9439-5346
mesh	D003345	Corticosterone	skos:exactMatch	chebi	CHEBI:16827	corticosterone	manually_reviewed	orcid:0000-0001-9439-5346
mesh	D003348	Cortisone	skos:exactMatch	chebi	CHEBI:16962	cortisone	manually_reviewed	orcid:0000-0001-9439-5346
mesh	D003358	Cosmetics	skos:exactMatch	chebi	CHEBI:64857	cosmetic	manually_reviewed	orcid:0000-0001-9439-5346
mesh	D003366	Cosyntropin	skos:exactMatch	chebi	CHEBI:3901	cosyntropin	manually_reviewed	orcid:0000-0001-9439-5346
mesh	D003372	Coumaphos	skos:exactMatch	chebi	CHEBI:3903	coumaphos	manually_reviewed	orcid:0000-0001-9439-5346
mesh	D003374	Coumarins	skos:exactMatch	chebi	CHEBI:23403	coumarins	manually_reviewed	orcid:0000-0001-9439-5346
mesh	D003375	Coumestrol	skos:exactMatch	chebi	CHEBI:3908	coumestrol	manually_reviewed	orcid:0000-0001-9439-5346
mesh	D003401	Creatine	skos:exactMatch	chebi	CHEBI:16919	creatine	manually_reviewed	orcid:0000-0001-9439-5346
mesh	D003404	Creatinine	skos:exactMatch	chebi	CHEBI:16737	creatinine	manually_reviewed	orcid:0000-0001-9439-5346
mesh	D003408	Cresols	skos:exactMatch	chebi	CHEBI:25399	cresol	manually_reviewed	orcid:0000-0001-9439-5346
mesh	D003484	Cyanamide	skos:exactMatch	chebi	CHEBI:16698	cyanamide	manually_reviewed	orcid:0000-0001-9439-5346
mesh	D003485	Cyanates	skos:exactMatch	chebi	CHEBI:23420	cyanates	manually_reviewed	orcid:0000-0001-9439-5346
mesh	D003486	Cyanides	skos:exactMatch	chebi	CHEBI:23424	cyanides	manually_reviewed	orcid:0000-0001-9439-5346
mesh	D003492	Cycasin	skos:exactMatch	chebi	CHEBI:17074	cycasin	manually_reviewed	orcid:0000-0001-9439-5346
mesh	D003494	Cyclamates	skos:exactMatch	chebi	CHEBI:82431	Cyclamate	manually_reviewed	orcid:0000-0001-9439-5346
mesh	D003501	Cyclizine	skos:exactMatch	chebi	CHEBI:3994	cyclizine	manually_reviewed	orcid:0000-0001-9439-5346
mesh	D003505	Cyclodextrins	skos:exactMatch	chebi	CHEBI:23456	cyclodextrin	manually_reviewed	orcid:0000-0001-9439-5346
mesh	D003506	Cyclofenil	skos:exactMatch	chebi	CHEBI:31446	Cyclofenil	manually_reviewed	orcid:0000-0001-9439-5346
mesh	D003511	Cyclohexanols	skos:exactMatch	chebi	CHEBI:23480	cyclohexanols	manually_reviewed	orcid:0000-0001-9439-5346
mesh	D003512	Cyclohexanones	skos:exactMatch	chebi	CHEBI:23482	cyclohexanones	manually_reviewed	orcid:0000-0001-9439-5346
mesh	D003513	Cycloheximide	skos:exactMatch	chebi	CHEBI:27641	cycloheximide	manually_reviewed	orcid:0000-0001-9439-5346
mesh	D003517	Cyclopentanes	skos:exactMatch	chebi	CHEBI:23493	cyclopentanes	manually_reviewed	orcid:0000-0001-9439-5346
mesh	D003519	Cyclopentolate	skos:exactMatch	chebi	CHEBI:4024	cyclopentolate	manually_reviewed	orcid:0000-0001-9439-5346
mesh	D003521	Cyclopropanes	skos:exactMatch	chebi	CHEBI:51454	cyclopropanes	manually_reviewed	orcid:0000-0001-9439-5346
mesh	D003533	Cyproheptadine	skos:exactMatch	chebi	CHEBI:4046	cyproheptadine	manually_reviewed	orcid:0000-0001-9439-5346
mesh	D003540	Cystathionine	skos:exactMatch	chebi	CHEBI:17755	cystathionine	manually_reviewed	orcid:0000-0001-9439-5346
mesh	D003544	Cysteic Acid	skos:exactMatch	chebi	CHEBI:21260	cysteic acid	manually_reviewed	orcid:0000-0001-9439-5346
mesh	D003545	Cysteine	skos:exactMatch	chebi	CHEBI:15356	cysteine	manually_reviewed	orcid:0000-0001-9439-5346
mesh	D003548	Cysteinyldopa	skos:exactMatch	chebi	CHEBI:81392	Cysteinyldopa	manually_reviewed	orcid:0000-0001-9439-5346
mesh	D003553	Cystine	skos:exactMatch	chebi	CHEBI:17376	cystine	manually_reviewed	orcid:0000-0001-9439-5346
mesh	D003562	Cytidine	skos:exactMatch	chebi	CHEBI:17562	cytidine	manually_reviewed	orcid:0000-0001-9439-5346
mesh	D003571	Cytochalasin B	skos:exactMatch	chebi	CHEBI:23527	cytochalasin B	manually_reviewed	orcid:0000-0001-9439-5346
mesh	D003596	Cytosine	skos:exactMatch	chebi	CHEBI:16040	cytosine	manually_reviewed	orcid:0000-0001-9439-5346
mesh	D003620	Dantrolene	skos:exactMatch	chebi	CHEBI:4317	dantrolene	manually_reviewed	orcid:0000-0001-9439-5346
ncit	C1707	Voriconazole	skos:exactMatch	chebi	CHEBI:10023	voriconazole	manual	orcid:0000-0003-4423-4370
chebi	CHEBI:135931	dexlansoprazole	skos:exactMatch	ncit	C73192	Dexlansoprazole	manual	orcid:0000-0003-4423-4370
chebi	CHEBI:6375	lansoprazole	skos:exactMatch	ncit	C29150	Lansoprazole	manual	orcid:0000-0003-4423-4370
chebi	CHEBI:63598	levofloxacin	skos:exactMatch	ncit	C1586	Levofloxacin	manual	orcid:0000-0003-4423-4370
ncit	C65538	Esomeprazole	skos:exactMatch	chebi	CHEBI:50275	esomeprazole	manual	orcid:0000-0003-4423-4370
ncit	C2160	Proteasome Inhibitor	skos:exactMatch	chebi	CHEBI:52726	proteasome inhibitor	manual	orcid:0000-0003-4423-4370
mesh	D059765	Homologous Recombination	skos:exactMatch	kegg.pathway	map03440	Homologous recombination	manual	orcid:0000-0003-4423-4370
kegg.pathway	map04360	Axon guidance	skos:exactMatch	mesh	D000071437	Axon Guidance	manual	orcid:0000-0003-4423-4370
mesh	D000078790	Insulin Secretion	skos:exactMatch	kegg.pathway	map04911	Insulin secretion	manual	orcid:0000-0003-4423-4370
mesh	D002453	Cell Cycle	skos:exactMatch	kegg.pathway	map04110	Cell cycle	manual	orcid:0000-0003-4423-4370
mesh	D004705	Endocytosis	skos:exactMatch	kegg.pathway	map04144	Endocytosis	manual	orcid:0000-0003-4423-4370
mesh	D060449	Wnt Signaling Pathway	skos:exactMatch	kegg.pathway	map04310	Wnt signaling pathway	manual	orcid:0000-0003-4423-4370
go	GO:0005816	spindle pole body	skos:exactMatch	ncit	C13365	Spindle Pole Body	manual	orcid:0000-0003-4423-4370
kegg.pathway	map04710	Circadian rhythm	skos:exactMatch	mesh	D002940	Circadian Rhythm	manual	orcid:0000-0003-4423-4370
kegg.pathway	map03030	DNA replication	skos:exactMatch	mesh	D004261	DNA Replication	manual	orcid:0000-0003-4423-4370
kegg.pathway	map00190	Oxidative phosphorylation	skos:exactMatch	mesh	D010085	Oxidative Phosphorylation	manual	orcid:0000-0003-4423-4370
kegg.pathway	map00195	Photosynthesis	skos:exactMatch	mesh	D010788	Photosynthesis	manual	orcid:0000-0003-4423-4370
kegg.pathway	map04611	Platelet activation	skos:exactMatch	mesh	D015539	Platelet Activation	manual	orcid:0000-0003-4423-4370
kegg.pathway	map04218	Cellular senescence	skos:exactMatch	mesh	D016922	Cellular Senescence	manual	orcid:0000-0003-4423-4370
kegg.pathway	map04210	Apoptosis	skos:exactMatch	mesh	D017209	Apoptosis	manual	orcid:0000-0003-4423-4370
kegg.pathway	map03013	RNA transport	skos:exactMatch	mesh	D034443	RNA Transport	manual	orcid:0000-0003-4423-4370
kegg.pathway	map00030	Pentose phosphate pathway	skos:exactMatch	mesh	D010427	Pentose Phosphate Pathway	manual	orcid:0000-0003-4423-4370
kegg.pathway	map02024	Quorum sensing	skos:exactMatch	mesh	D053038	Quorum Sensing	manual	orcid:0000-0003-4423-4370
kegg.pathway	map03430	Mismatch repair	skos:exactMatch	mesh	D053843	DNA Mismatch Repair	manual	orcid:0000-0003-4423-4370
go	GO:0070266	necroptotic process	skos:exactMatch	mesh	D000079302	Necroptosis	manual	orcid:0000-0003-4423-4370
kegg.pathway	map00970	Aminoacyl-tRNA biosynthesis	skos:exactMatch	mesh	D046249	Transfer RNA Aminoacylation	manual	orcid:0000-0003-4423-4370
mesh	D000086382	COVID-19	skos:exactMatch	doid	DOID:0080600	COVID-19	manual	orcid:0000-0001-9439-5346
mesh	C437905	DEFB118 protein, human	skos:exactMatch	uniprot	Q96PH6	DEFB118	manually_reviewed	orcid:0000-0001-9439-5346
mesh	C112641	DENR protein, human	skos:exactMatch	uniprot	O43583	DENR	manually_reviewed	orcid:0000-0001-9439-5346
mesh	C494208	SNAP25 protein, human	skos:exactMatch	uniprot	P60880	SNAP25	manually_reviewed	orcid:0000-0001-9439-5346
mesh	C494482	TRPV1 protein, human	skos:exactMatch	uniprot	Q8NER1	TRPV1	manually_reviewed	orcid:0000-0001-9439-5346
mesh	C495270	CTNNB1 protein, human	skos:exactMatch	uniprot	P35222	CTNNB1	manually_reviewed	orcid:0000-0001-9439-5346
mesh	C578038	MEF2B protein, human	skos:exactMatch	uniprot	Q02080	MEF2B	manually_reviewed	orcid:0000-0001-9439-5346
mesh	C077171	HIVEP2 protein, human	skos:exactMatch	uniprot	P31629	HIVEP2	manually_reviewed	orcid:0000-0001-9439-5346
mesh	C414177	SLC7A2 protein, human	skos:exactMatch	uniprot	P52569	SLC7A2	manually_reviewed	orcid:0000-0001-9439-5346
mesh	C497937	STXBP1 protein, human	skos:exactMatch	uniprot	P61764	STXBP1	manually_reviewed	orcid:0000-0001-9439-5346
mesh	C494841	KCNMA1 protein, human	skos:exactMatch	uniprot	Q12791	KCNMA1	manually_reviewed	orcid:0000-0001-9439-5346
mesh	C108096	SDHC protein, human	skos:exactMatch	uniprot	Q99643	SDHC	manually_reviewed	orcid:0000-0001-9439-5346
mesh	C511268	SDHA protein, human	skos:exactMatch	uniprot	P31040	SDHA	manually_reviewed	orcid:0000-0001-9439-5346
mesh	C102467	SDF2 protein, human	skos:exactMatch	uniprot	Q99470	SDF2	manually_reviewed	orcid:0000-0001-9439-5346
mesh	C494881	DGAT1 protein, human	skos:exactMatch	uniprot	O75907	DGAT1	manually_reviewed	orcid:0000-0001-9439-5346
mesh	C580923	RASAL1 protein, human	skos:exactMatch	uniprot	O95294	RASAL1	manually_reviewed	orcid:0000-0001-9439-5346
mesh	C580922	SMC4 protein, human	skos:exactMatch	uniprot	Q9NTJ3	SMC4	manually_reviewed	orcid:0000-0001-9439-5346
mesh	C500151	SYBU protein, human	skos:exactMatch	uniprot	Q9NX95	SYBU	manually_reviewed	orcid:0000-0001-9439-5346
mesh	C456359	PSMG2 protein, human	skos:exactMatch	uniprot	Q969U7	PSMG2	manually_reviewed	orcid:0000-0001-9439-5346
mesh	C513866	CPEB3 protein, human	skos:exactMatch	uniprot	Q8NE35	CPEB3	manually_reviewed	orcid:0000-0001-9439-5346
mesh	C489108	CRYBA1 protein, human	skos:exactMatch	uniprot	P05813	CRYBA1	manually_reviewed	orcid:0000-0001-9439-5346
mesh	C490613	ANK3 protein, human	skos:exactMatch	uniprot	Q12955	ANK3	manually_reviewed	orcid:0000-0001-9439-5346
mesh	C491904	AP3D1 protein, human	skos:exactMatch	uniprot	O14617	AP3D1	manually_reviewed	orcid:0000-0001-9439-5346
mesh	C510070	AP3M2 protein, human	skos:exactMatch	uniprot	P53677	AP3M2	manually_reviewed	orcid:0000-0001-9439-5346
mesh	C497872	FOSL2 protein, human	skos:exactMatch	uniprot	P15408	FOSL2	manually_reviewed	orcid:0000-0001-9439-5346
mesh	C498630	PCLO protein, human	skos:exactMatch	uniprot	Q9Y6V0	PCLO	manually_reviewed	orcid:0000-0001-9439-5346
mesh	C512817	CA11 protein, human	skos:exactMatch	uniprot	O75493	CA11	manually_reviewed	orcid:0000-0001-9439-5346
mesh	C407644	IL1RAPL2 protein, human	skos:exactMatch	uniprot	Q9NP60	IL1RAPL2	manually_reviewed	orcid:0000-0001-9439-5346
mesh	C403492	FEM1B protein, human	skos:exactMatch	uniprot	Q9UK73	FEM1B	manually_reviewed	orcid:0000-0001-9439-5346
mesh	C485764	OPRM1 protein, human	skos:exactMatch	uniprot	P35372	OPRM1	manually_reviewed	orcid:0000-0001-9439-5346
mesh	C109742	SLMAP protein, human	skos:exactMatch	uniprot	Q14BN4	SLMAP	manually_reviewed	orcid:0000-0001-9439-5346
mesh	C402222	MTCH1 protein, human	skos:exactMatch	uniprot	Q9NZJ7	MTCH1	manually_reviewed	orcid:0000-0001-9439-5346
mesh	C488761	RAET1G protein, human	skos:exactMatch	uniprot	Q6H3X3	RAET1G	manually_reviewed	orcid:0000-0001-9439-5346
mesh	C488760	RAET1E protein, human	skos:exactMatch	uniprot	Q8TD07	RAET1E	manually_reviewed	orcid:0000-0001-9439-5346
mesh	C490522	RAE1 protein, human	skos:exactMatch	uniprot	P78406	RAE1	manually_reviewed	orcid:0000-0001-9439-5346
mesh	C419389	ASPH protein, human	skos:exactMatch	uniprot	Q12797	ASPH	manually_reviewed	orcid:0000-0001-9439-5346
mesh	C508131	ING5 protein, human	skos:exactMatch	uniprot	Q8WYH8	ING5	manually_reviewed	orcid:0000-0001-9439-5346
mesh	C504404	SPOCK2 protein, human	skos:exactMatch	uniprot	Q92563	SPOCK2	manually_reviewed	orcid:0000-0001-9439-5346
mesh	C578040	MEF2C protein, human	skos:exactMatch	uniprot	Q06413	MEF2C	manually_reviewed	orcid:0000-0001-9439-5346
mesh	C502025	MRPL37 protein, human	skos:exactMatch	uniprot	Q9BZE1	MRPL37	manually_reviewed	orcid:0000-0001-9439-5346
mesh	C556354	AHSG protein, human	skos:exactMatch	uniprot	P02765	AHSG	manually_reviewed	orcid:0000-0001-9439-5346
mesh	C519072	CHRNB1 protein, human	skos:exactMatch	uniprot	P11230	CHRNB1	manually_reviewed	orcid:0000-0001-9439-5346
mesh	C519156	MTIF3 protein, human	skos:exactMatch	uniprot	Q9H2K0	MTIF3	manually_reviewed	orcid:0000-0001-9439-5346
mesh	C518505	ZBED1 protein, human	skos:exactMatch	uniprot	O96006	ZBED1	manually_reviewed	orcid:0000-0001-9439-5346
mesh	C578043	MEF2D protein, human	skos:exactMatch	uniprot	Q14814	MEF2D	manually_reviewed	orcid:0000-0001-9439-5346
mesh	C463459	GPRASP1 protein, human	skos:exactMatch	uniprot	Q5JY77	GPRASP1	manually_reviewed	orcid:0000-0001-9439-5346
mesh	C417919	GPRC5C protein, human	skos:exactMatch	uniprot	Q9NQ84	GPRC5C	manually_reviewed	orcid:0000-0001-9439-5346
uniprot.chain	PRO_0000449619	Host translation inhibitor nsp1	skos:exactMatch	ncbiprotein	YP_009725297	leader protein	manual	orcid:0000-0001-9439-5346
uniprot.chain	PRO_0000449620	Non-structural protein 2	skos:exactMatch	ncbiprotein	YP_009725298	nsp2	manual	orcid:0000-0001-9439-5346
uniprot.chain	PRO_0000449621	Non-structural protein 3	skos:exactMatch	ncbiprotein	YP_009725299	nsp3	manual	orcid:0000-0001-9439-5346
uniprot.chain	PRO_0000449622	Non-structural protein 4	skos:exactMatch	ncbiprotein	YP_009725300	nsp4	manual	orcid:0000-0001-9439-5346
uniprot.chain	PRO_0000449623	3C-like proteinase	skos:exactMatch	ncbiprotein	YP_009725301	3C-like proteinase	manual	orcid:0000-0001-9439-5346
uniprot.chain	PRO_0000449624	Non-structural protein 6	skos:exactMatch	ncbiprotein	YP_009725302	nsp6	manual	orcid:0000-0001-9439-5346
uniprot.chain	PRO_0000449625	Non-structural protein 7	skos:exactMatch	ncbiprotein	YP_009725303	nsp7	manual	orcid:0000-0001-9439-5346
uniprot.chain	PRO_0000449626	Non-structural protein 8	skos:exactMatch	ncbiprotein	YP_009725304	nsp8	manual	orcid:0000-0001-9439-5346
uniprot.chain	PRO_0000449627	Non-structural protein 9	skos:exactMatch	ncbiprotein	YP_009725305	nsp9	manual	orcid:0000-0001-9439-5346
uniprot.chain	PRO_0000449628	Non-structural protein 10	skos:exactMatch	ncbiprotein	YP_009725306	nsp10	manual	orcid:0000-0001-9439-5346
uniprot.chain	PRO_0000449629	RNA-directed RNA polymerase	skos:exactMatch	ncbiprotein	YP_009725307	RNA-dependent RNA polymerase	manual	orcid:0000-0001-9439-5346
uniprot.chain	PRO_0000449630	Helicase	skos:exactMatch	ncbiprotein	YP_009725308	helicase	manual	orcid:0000-0001-9439-5346
uniprot.chain	PRO_0000449631	Proofreading exoribonuclease	skos:exactMatch	ncbiprotein	YP_009725309	3'-to-5' exonuclease	manual	orcid:0000-0001-9439-5346
uniprot.chain	PRO_0000449632	Uridylate-specific endoribonuclease	skos:exactMatch	ncbiprotein	YP_009725310	endoRNAse	manual	orcid:0000-0001-9439-5346
uniprot.chain	PRO_0000449633	2'-O-methyltransferase	skos:exactMatch	ncbiprotein	YP_009725311	2'-O-ribose methyltransferase	manual	orcid:0000-0001-9439-5346
pr	PR:000035726	ubiquitin (UBB)	skos:exactMatch	uniprot.chain	PRO_0000396174	Ubiquitin	manually_reviewed	orcid:0000-0001-9439-5346
uniprot.chain	PRO_0000449635	Host translation inhibitor nsp1	skos:exactMatch	ncbiprotein	YP_009742608	leader protein	manual	orcid:0000-0001-9439-5346
uniprot.chain	PRO_0000449636	Non-structural protein 2	skos:exactMatch	ncbiprotein	YP_009742609	nsp2	manual	orcid:0000-0001-9439-5346
uniprot.chain	PRO_0000449637	Non-structural protein 3	skos:exactMatch	ncbiprotein	YP_009742610	nsp3	manual	orcid:0000-0001-9439-5346
uniprot.chain	PRO_0000449638	Non-structural protein 4	skos:exactMatch	ncbiprotein	YP_009742611	nsp4	manual	orcid:0000-0001-9439-5346
uniprot.chain	PRO_0000449639	3C-like proteinase	skos:exactMatch	ncbiprotein	YP_009742612	3C-like proteinase	manual	orcid:0000-0001-9439-5346
uniprot.chain	PRO_0000449640	Non-structural protein 6	skos:exactMatch	ncbiprotein	YP_009742613	nsp6	manual	orcid:0000-0001-9439-5346
uniprot.chain	PRO_0000449641	Non-structural protein 7	skos:exactMatch	ncbiprotein	YP_009742614	nsp7	manual	orcid:0000-0001-9439-5346
uniprot.chain	PRO_0000449642	Non-structural protein 8	skos:exactMatch	ncbiprotein	YP_009742615	nsp8	manual	orcid:0000-0001-9439-5346
uniprot.chain	PRO_0000449643	Non-structural protein 9	skos:exactMatch	ncbiprotein	YP_009742616	nsp9	manual	orcid:0000-0001-9439-5346
uniprot.chain	PRO_0000449644	Non-structural protein 10	skos:exactMatch	ncbiprotein	YP_009742617	nsp10	manual	orcid:0000-0001-9439-5346
uniprot.chain	PRO_0000449645	Non-structural protein 11	skos:exactMatch	ncbiprotein	YP_009725312	nsp11	manual	orcid:0000-0001-9439-5346
<<<<<<< HEAD
mesh	C470243	KIF11 protein, human	skos:exactMatch	uniprot	P52732	KIF11	manually_reviewed	orcid:0000-0003-1307-2508
mesh	C503126	SPARCL1 protein, human	skos:exactMatch	uniprot	Q14515	SPARCL1	manually_reviewed	orcid:0000-0003-1307-2508
mesh	C440036	P2RY13 protein, human	skos:exactMatch	uniprot	Q9BPV8	P2RY13	manually_reviewed	orcid:0000-0003-1307-2508
mesh	C422402	INHBB protein, human	skos:exactMatch	uniprot	P09529	INHBB	manually_reviewed	orcid:0000-0003-1307-2508
mesh	C485163	ALX3 protein, human	skos:exactMatch	uniprot	O95076	ALX3	manually_reviewed	orcid:0000-0003-1307-2508
mesh	C416676	ALX4 protein, human	skos:exactMatch	uniprot	Q9H161	ALX4	manually_reviewed	orcid:0000-0003-1307-2508
mesh	C490889	AMBN protein, human	skos:exactMatch	uniprot	Q9NP70	AMBN	manually_reviewed	orcid:0000-0003-1307-2508
mesh	C118927	AMMECR1 protein, human	skos:exactMatch	uniprot	Q9Y4X0	AMMECR1	manually_reviewed	orcid:0000-0003-1307-2508
mesh	C513128	NUDCD3 protein, human	skos:exactMatch	uniprot	Q8IVD9	NUDCD3	manually_reviewed	orcid:0000-0003-1307-2508
mesh	C117302	MFHAS1 protein, human	skos:exactMatch	uniprot	Q9Y4C4	MFHAS1	manually_reviewed	orcid:0000-0003-1307-2508
mesh	C479741	MGAT5B protein, human	skos:exactMatch	uniprot	Q3V5L5	MGAT5B	manually_reviewed	orcid:0000-0003-1307-2508
mesh	C513406	KIF13B protein, human	skos:exactMatch	uniprot	Q9NQT8	KIF13B	manually_reviewed	orcid:0000-0003-1307-2508
mesh	C498546	NXT1 protein, human	skos:exactMatch	uniprot	Q9UKK6	NXT1	manually_reviewed	orcid:0000-0003-1307-2508
mesh	C414206	CYP2A13 protein, human	skos:exactMatch	uniprot	Q16696	CYP2A13	manually_reviewed	orcid:0000-0003-1307-2508
mesh	C120759	TRAPPC2 protein, human	skos:exactMatch	uniprot	P0DI81	TRAPPC2	manually_reviewed	orcid:0000-0003-1307-2508
mesh	C503256	RHOQ protein, human	skos:exactMatch	uniprot	P17081	RHOQ	manually_reviewed	orcid:0000-0003-1307-2508
mesh	C470409	TICAM1 protein, human	skos:exactMatch	uniprot	Q8IUC6	TICAM1	manually_reviewed	orcid:0000-0003-1307-2508
mesh	C442142	HSH2D protein, human	skos:exactMatch	uniprot	Q96JZ2	HSH2D	manually_reviewed	orcid:0000-0003-1307-2508
mesh	C492198	RALA protein, human	skos:exactMatch	uniprot	P11233	RALA	manually_reviewed	orcid:0000-0003-1307-2508
mesh	C095637	RALBP1 protein, human	skos:exactMatch	uniprot	Q15311	RALBP1	manually_reviewed	orcid:0000-0003-1307-2508
mesh	C518238	CNGA3 protein, human	skos:exactMatch	uniprot	Q16281	CNGA3	manually_reviewed	orcid:0000-0003-1307-2508
mesh	C494437	REG3G protein, human	skos:exactMatch	uniprot	Q6UW15	REG3G	manually_reviewed	orcid:0000-0003-1307-2508
mesh	C486393	RAX protein, human	skos:exactMatch	uniprot	Q9Y2V3	RAX	manually_reviewed	orcid:0000-0003-1307-2508
mesh	C501064	MRGPRX3 protein, human	skos:exactMatch	uniprot	Q96LB0	MRGPRX3	manually_reviewed	orcid:0000-0003-1307-2508
mesh	C415863	HAPLN2 protein, human	skos:exactMatch	uniprot	Q9GZV7	HAPLN2	manually_reviewed	orcid:0000-0003-1307-2508
mesh	C579101	DAPK3 protein, human	skos:exactMatch	uniprot	O43293	DAPK3	manually_reviewed	orcid:0000-0003-1307-2508
mesh	C486328	HBP1 protein, human	skos:exactMatch	uniprot	O60381	HBP1	manually_reviewed	orcid:0000-0003-1307-2508
mesh	C417566	OR51E2 protein, human	skos:exactMatch	uniprot	Q9H255	OR51E2	manually_reviewed	orcid:0000-0003-1307-2508
mesh	C122168	OR52A1 protein, human	skos:exactMatch	uniprot	Q9UKL2	OR52A1	manually_reviewed	orcid:0000-0003-1307-2508
mesh	C084977	TAF6 protein, human	skos:exactMatch	uniprot	P49848	TAF6	manually_reviewed	orcid:0000-0003-1307-2508
mesh	C573947	PEAK1 protein, human	skos:exactMatch	uniprot	Q9H792	PEAK1	manually_reviewed	orcid:0000-0003-1307-2508
mesh	C494551	BHMT2 protein, human	skos:exactMatch	uniprot	Q9H2M3	BHMT2	manually_reviewed	orcid:0000-0003-1307-2508
mesh	C495868	CTTN protein, human	skos:exactMatch	uniprot	Q14247	CTTN	manually_reviewed	orcid:0000-0003-1307-2508
mesh	C402592	EI24 protein, human	skos:exactMatch	uniprot	O14681	EI24	manually_reviewed	orcid:0000-0003-1307-2508
mesh	C103330	CCR8 protein, human	skos:exactMatch	uniprot	P51685	CCR8	manually_reviewed	orcid:0000-0003-1307-2508
mesh	C547590	GINS1 protein, human	skos:exactMatch	uniprot	Q14691	GINS1	manually_reviewed	orcid:0000-0003-1307-2508
mesh	C547406	TICRR protein, human	skos:exactMatch	uniprot	Q7Z2Z1	TICRR	manually_reviewed	orcid:0000-0003-1307-2508
mesh	C485840	DOCK3 protein, human	skos:exactMatch	uniprot	Q8IZD9	DOCK3	manually_reviewed	orcid:0000-0003-1307-2508
mesh	C113566	FRS3 protein, human	skos:exactMatch	uniprot	O43559	FRS3	manually_reviewed	orcid:0000-0003-1307-2508
mesh	C502658	FSCN1 protein, human	skos:exactMatch	uniprot	Q16658	FSCN1	manually_reviewed	orcid:0000-0003-1307-2508
mesh	C115077	DPM2 protein, human	skos:exactMatch	uniprot	O94777	DPM2	manually_reviewed	orcid:0000-0003-1307-2508
mesh	C084859	MCM2 protein, human	skos:exactMatch	uniprot	P49736	MCM2	manually_reviewed	orcid:0000-0003-1307-2508
mesh	C101624	MCM7 protein, human	skos:exactMatch	uniprot	P33993	MCM7	manually_reviewed	orcid:0000-0003-1307-2508
mesh	C097896	MRPS31 protein, human	skos:exactMatch	uniprot	Q92665	MRPS31	manually_reviewed	orcid:0000-0003-1307-2508
mesh	C510866	MYH13 protein, human	skos:exactMatch	uniprot	Q9UKX3	MYH13	manually_reviewed	orcid:0000-0003-1307-2508
mesh	C500982	MYO18B protein, human	skos:exactMatch	uniprot	Q8IUG5	MYO18B	manually_reviewed	orcid:0000-0003-1307-2508
mesh	C484438	NINJ1 protein, human	skos:exactMatch	uniprot	Q92982	NINJ1	manually_reviewed	orcid:0000-0003-1307-2508
mesh	C478824	NIPA1 protein, human	skos:exactMatch	uniprot	Q7RTP0	NIPA1	manually_reviewed	orcid:0000-0003-1307-2508
mesh	C494654	DNAJC9 protein, human	skos:exactMatch	uniprot	Q8WXX5	DNAJC9	manually_reviewed	orcid:0000-0003-1307-2508
mesh	C517511	POLR2E protein, human	skos:exactMatch	uniprot	P19388	POLR2E	manually_reviewed	orcid:0000-0003-1307-2508
mesh	C556406	GINS2 protein, human	skos:exactMatch	uniprot	Q9Y248	GINS2	manually_reviewed	orcid:0000-0003-1307-2508
mesh	C095526	OR2H2 protein, human	skos:exactMatch	uniprot	O95918	OR2H2	manually_reviewed	orcid:0000-0003-1307-2508
mesh	C472808	ADAM32 protein, human	skos:exactMatch	uniprot	Q8TC27	ADAM32	manually_reviewed	orcid:0000-0003-1307-2508
mesh	C109570	BRDT protein, human	skos:exactMatch	uniprot	Q58F21	BRDT	manually_reviewed	orcid:0000-0003-1307-2508
mesh	C530658	UHMK1 protein, human	skos:exactMatch	uniprot	Q8TAS1	UHMK1	manually_reviewed	orcid:0000-0003-1307-2508
mesh	C109985	IL17RA protein, human	skos:exactMatch	uniprot	Q96F46	IL17RA	manually_reviewed	orcid:0000-0003-1307-2508
mesh	C444455	TUBGCP5 protein, human	skos:exactMatch	uniprot	Q96RT8	TUBGCP5	manually_reviewed	orcid:0000-0003-1307-2508
mesh	C516168	FRMD7 protein, human	skos:exactMatch	uniprot	Q6ZUT3	FRMD7	manually_reviewed	orcid:0000-0003-1307-2508
mesh	C518295	FANCM protein, human	skos:exactMatch	uniprot	Q8IYD8	FANCM	manually_reviewed	orcid:0000-0003-1307-2508
mesh	C516440	FNIP1 protein, human	skos:exactMatch	uniprot	Q8TF40	FNIP1	manually_reviewed	orcid:0000-0003-1307-2508
mesh	C510132	GEMIN8 protein, human	skos:exactMatch	uniprot	Q9NWZ8	GEMIN8	manually_reviewed	orcid:0000-0003-1307-2508
mesh	C105304	DLX4 protein, human	skos:exactMatch	uniprot	Q92988	DLX4	manually_reviewed	orcid:0000-0003-1307-2508
mesh	C486593	PARVG protein, human	skos:exactMatch	uniprot	Q9HBI0	PARVG	manually_reviewed	orcid:0000-0003-1307-2508
mesh	C472003	CRYL1 protein, human	skos:exactMatch	uniprot	Q9Y2S2	CRYL1	manually_reviewed	orcid:0000-0003-1307-2508
mesh	C416225	BSPRY protein, human	skos:exactMatch	uniprot	Q5W0U4	BSPRY	manually_reviewed	orcid:0000-0003-1307-2508
mesh	C074558	STX2 protein, human	skos:exactMatch	uniprot	P32856	STX2	manually_reviewed	orcid:0000-0003-1307-2508
mesh	C074856	FKBP3 protein, human	skos:exactMatch	uniprot	Q00688	FKBP3	manually_reviewed	orcid:0000-0003-1307-2508
mesh	C475472	B3GAT2 protein, human	skos:exactMatch	uniprot	Q9NPZ5	B3GAT2	manually_reviewed	orcid:0000-0003-1307-2508
mesh	C478021	DNAJB9 protein, human	skos:exactMatch	uniprot	Q9UBS3	DNAJB9	manually_reviewed	orcid:0000-0003-1307-2508
mesh	C484527	BNC2 protein, human	skos:exactMatch	uniprot	Q6ZN30	BNC2	manually_reviewed	orcid:0000-0003-1307-2508
mesh	C477650	RCC2 protein, human	skos:exactMatch	uniprot	Q9P258	RCC2	manually_reviewed	orcid:0000-0003-1307-2508
mesh	C503908	HRNR protein, human	skos:exactMatch	uniprot	Q86YZ3	HRNR	manually_reviewed	orcid:0000-0003-1307-2508
mesh	C492647	BLOC1S2 protein, human	skos:exactMatch	uniprot	Q6QNY1	BLOC1S2	manually_reviewed	orcid:0000-0003-1307-2508
mesh	C089768	TAF10 protein, human	skos:exactMatch	uniprot	Q12962	TAF10	manually_reviewed	orcid:0000-0003-1307-2508
mesh	C090656	TRAF3 protein, human	skos:exactMatch	uniprot	Q13114	TRAF3	manually_reviewed	orcid:0000-0003-1307-2508
mesh	C497318	PAX2 protein, human	skos:exactMatch	uniprot	Q02962	PAX2	manually_reviewed	orcid:0000-0003-1307-2508
mesh	C527785	SOX3 protein, human	skos:exactMatch	uniprot	P41225	SOX3	manually_reviewed	orcid:0000-0003-1307-2508
mesh	C085378	IFI35 protein, human	skos:exactMatch	uniprot	P80217	IFI35	manually_reviewed	orcid:0000-0003-1307-2508
mesh	C067419	CBL protein, human	skos:exactMatch	uniprot	P22681	CBL	manually_reviewed	orcid:0000-0003-1307-2508
mesh	C508705	RND3 protein, human	skos:exactMatch	uniprot	P61587	RND3	manually_reviewed	orcid:0000-0003-1307-2508
mesh	C107847	PITPNC1 protein, human	skos:exactMatch	uniprot	Q9UKF7	PITPNC1	manually_reviewed	orcid:0000-0003-1307-2508
mesh	C494349	PIPOX protein, human	skos:exactMatch	uniprot	Q9P0Z9	PIPOX	manually_reviewed	orcid:0000-0003-1307-2508
mesh	C489203	RPS26 protein, human	skos:exactMatch	uniprot	P62854	RPS26	manually_reviewed	orcid:0000-0003-1307-2508
mesh	C486166	RPS28 protein, human	skos:exactMatch	uniprot	P62857	RPS28	manually_reviewed	orcid:0000-0003-1307-2508
mesh	C489168	RPS25 protein, human	skos:exactMatch	uniprot	P62851	RPS25	manually_reviewed	orcid:0000-0003-1307-2508
mesh	C489053	RPS24 protein, human	skos:exactMatch	uniprot	P62847	RPS24	manually_reviewed	orcid:0000-0003-1307-2508
mesh	C484851	JAKMIP1 protein, human	skos:exactMatch	uniprot	Q96N16	JAKMIP1	manually_reviewed	orcid:0000-0003-1307-2508
mesh	C105627	NFKBIE protein, human	skos:exactMatch	uniprot	O00221	NFKBIE	manually_reviewed	orcid:0000-0003-1307-2508
mesh	C404412	VCY protein, human	skos:exactMatch	uniprot	O14598	VCY	manually_reviewed	orcid:0000-0003-1307-2508
mesh	C114477	ZFPL1 protein, human	skos:exactMatch	uniprot	O95159	ZFPL1	manually_reviewed	orcid:0000-0003-1307-2508
mesh	C450835	DEDD2 protein, human	skos:exactMatch	uniprot	Q8WXF8	DEDD2	manually_reviewed	orcid:0000-0003-1307-2508
mesh	C497881	CD79A protein, human	skos:exactMatch	uniprot	P11912	CD79A	manually_reviewed	orcid:0000-0003-1307-2508
mesh	C498154	CD38 protein, human	skos:exactMatch	uniprot	P28907	CD38	manually_reviewed	orcid:0000-0003-1307-2508
mesh	C115335	CD3E protein, human	skos:exactMatch	uniprot	P07766	CD3E	manually_reviewed	orcid:0000-0003-1307-2508
mesh	C114750	TCF20 protein, human	skos:exactMatch	uniprot	Q9UGU0	TCF20	manually_reviewed	orcid:0000-0003-1307-2508
mesh	C114756	TM9SF2 protein, human	skos:exactMatch	uniprot	Q99805	TM9SF2	manually_reviewed	orcid:0000-0003-1307-2508
mesh	C114799	SPAG4 protein, human	skos:exactMatch	uniprot	Q9NPE6	SPAG4	manually_reviewed	orcid:0000-0003-1307-2508
mesh	C504030	ZNF606 protein, human	skos:exactMatch	uniprot	Q8WXB4	ZNF606	manually_reviewed	orcid:0000-0003-1307-2508
mesh	C508078	ZNF641 protein, human	skos:exactMatch	uniprot	Q96N77	ZNF641	manually_reviewed	orcid:0000-0003-1307-2508
mesh	C488261	ZW10 protein, human	skos:exactMatch	uniprot	O43264	ZW10	manually_reviewed	orcid:0000-0003-1307-2508
mesh	C478128	NUDT12 protein, human	skos:exactMatch	uniprot	Q9BQG2	NUDT12	manually_reviewed	orcid:0000-0003-1307-2508
mesh	C430803	RAP1A protein, human	skos:exactMatch	uniprot	P62834	RAP1A	manually_reviewed	orcid:0000-0003-1307-2508
mesh	C421108	NDEL1 protein, human	skos:exactMatch	uniprot	Q9GZM8	NDEL1	manually_reviewed	orcid:0000-0003-1307-2508
mesh	C492511	ANKIB1 protein, human	skos:exactMatch	uniprot	Q9P2G1	ANKIB1	manually_reviewed	orcid:0000-0003-1307-2508
mesh	C470798	LMTK2 protein, human	skos:exactMatch	uniprot	Q8IWU2	LMTK2	manually_reviewed	orcid:0000-0003-1307-2508
mesh	C492515	ANKRD11 protein, human	skos:exactMatch	uniprot	Q6UB99	ANKRD11	manually_reviewed	orcid:0000-0003-1307-2508
mesh	C107745	CETN3 protein, human	skos:exactMatch	uniprot	O15182	CETN3	manually_reviewed	orcid:0000-0003-1307-2508
mesh	C490157	CDCA8 protein, human	skos:exactMatch	uniprot	Q53HL2	CDCA8	manually_reviewed	orcid:0000-0003-1307-2508
mesh	C497749	TSPY1 protein, human	skos:exactMatch	uniprot	Q01534	TSPY1	manually_reviewed	orcid:0000-0003-1307-2508
mesh	C510183	TSPYL1 protein, human	skos:exactMatch	uniprot	Q9H0U9	TSPYL1	manually_reviewed	orcid:0000-0003-1307-2508
mesh	C118513	TSSC4 protein, human	skos:exactMatch	uniprot	Q9Y5U2	TSSC4	manually_reviewed	orcid:0000-0003-1307-2508
mesh	C582625	TUBG1 protein, human	skos:exactMatch	uniprot	P23258	TUBG1	manually_reviewed	orcid:0000-0003-1307-2508
mesh	C582626	SUSD2 protein, human	skos:exactMatch	uniprot	Q9UGT4	SUSD2	manually_reviewed	orcid:0000-0003-1307-2508
mesh	C483942	SPAG1 protein, human	skos:exactMatch	uniprot	Q07617	SPAG1	manually_reviewed	orcid:0000-0003-1307-2508
mesh	C113294	SAP30 protein, human	skos:exactMatch	uniprot	O75446	SAP30	manually_reviewed	orcid:0000-0003-1307-2508
mesh	C094683	DDX6 protein, human	skos:exactMatch	uniprot	P26196	DDX6	manually_reviewed	orcid:0000-0003-1307-2508
mesh	C489648	EFHC1 protein, human	skos:exactMatch	uniprot	Q5JVL4	EFHC1	manually_reviewed	orcid:0000-0003-1307-2508
mesh	C506800	SAMD1 protein, human	skos:exactMatch	uniprot	Q6SPF0	SAMD1	manually_reviewed	orcid:0000-0003-1307-2508
mesh	C429552	MUC13 protein, human	skos:exactMatch	uniprot	Q9H3R2	MUC13	manually_reviewed	orcid:0000-0003-1307-2508
mesh	C421907	UBQLN4 protein, human	skos:exactMatch	uniprot	Q9NRR5	UBQLN4	manually_reviewed	orcid:0000-0003-1307-2508
mesh	C432243	SNTG1 protein, human	skos:exactMatch	uniprot	Q9NSN8	SNTG1	manually_reviewed	orcid:0000-0003-1307-2508
mesh	C530660	STK25 protein, human	skos:exactMatch	uniprot	O00506	STK25	manually_reviewed	orcid:0000-0003-1307-2508
mesh	C491178	NKX3-1 protein, human	skos:exactMatch	uniprot	Q99801	NKX3-1	manually_reviewed	orcid:0000-0003-1307-2508
mesh	C108070	NKX2-8 protein, human	skos:exactMatch	uniprot	O15522	NKX2-8	manually_reviewed	orcid:0000-0003-1307-2508
mesh	C507692	LYZL4 protein, human	skos:exactMatch	uniprot	Q96KX0	LYZL4	manually_reviewed	orcid:0000-0003-1307-2508
mesh	C507694	LYZL6 protein, human	skos:exactMatch	uniprot	O75951	LYZL6	manually_reviewed	orcid:0000-0003-1307-2508
mesh	C496709	MCTP1 protein, human	skos:exactMatch	uniprot	Q6DN14	MCTP1	manually_reviewed	orcid:0000-0003-1307-2508
mesh	C496711	MCTP2 protein, human	skos:exactMatch	uniprot	Q6DN12	MCTP2	manually_reviewed	orcid:0000-0003-1307-2508
mesh	C492526	TP53I13 protein, human	skos:exactMatch	uniprot	Q8NBR0	TP53I13	manually_reviewed	orcid:0000-0003-1307-2508
mesh	C000590398	DEPDC5 protein, human	skos:exactMatch	uniprot	O75140	DEPDC5	manually_reviewed	orcid:0000-0003-1307-2508
mesh	C530662	BEX2 protein, human	skos:exactMatch	uniprot	Q9BXY8	BEX2	manually_reviewed	orcid:0000-0003-1307-2508
mesh	C469586	BEX1 protein, human	skos:exactMatch	uniprot	Q9HBH7	BEX1	manually_reviewed	orcid:0000-0003-1307-2508
mesh	C505936	PPP2R2B protein, human	skos:exactMatch	uniprot	Q00005	PPP2R2B	manually_reviewed	orcid:0000-0003-1307-2508
mesh	C516591	DOCK8 protein, human	skos:exactMatch	uniprot	Q8NF50	DOCK8	manually_reviewed	orcid:0000-0003-1307-2508
mesh	C456200	KRT71 protein, human	skos:exactMatch	uniprot	Q3SY84	KRT71	manually_reviewed	orcid:0000-0003-1307-2508
mesh	C448980	DDX50 protein, human	skos:exactMatch	uniprot	Q9BQ39	DDX50	manually_reviewed	orcid:0000-0003-1307-2508
mesh	C500818	NENF protein, human	skos:exactMatch	uniprot	Q9UMX5	NENF	manually_reviewed	orcid:0000-0003-1307-2508
mesh	C543805	MIPOL1 protein, human	skos:exactMatch	uniprot	Q8TD10	MIPOL1	manually_reviewed	orcid:0000-0003-1307-2508
mesh	C101126	INSL4 protein, human	skos:exactMatch	uniprot	Q14641	INSL4	manually_reviewed	orcid:0000-0003-1307-2508
mesh	C491020	GJB6 protein, human	skos:exactMatch	uniprot	O95452	GJB6	manually_reviewed	orcid:0000-0003-1307-2508
mesh	C095100	ICAM4 protein, human	skos:exactMatch	uniprot	Q14773	ICAM4	manually_reviewed	orcid:0000-0003-1307-2508
mesh	C118056	CXCL14 protein, human	skos:exactMatch	uniprot	O95715	CXCL14	manually_reviewed	orcid:0000-0003-1307-2508
mesh	C093745	BPHL protein, human	skos:exactMatch	uniprot	Q86WA6	BPHL	manually_reviewed	orcid:0000-0003-1307-2508
mesh	C122111	NXF1 protein, human	skos:exactMatch	uniprot	Q9UBU9	NXF1	manually_reviewed	orcid:0000-0003-1307-2508
mesh	C101827	RBPMS protein, human	skos:exactMatch	uniprot	Q93062	RBPMS	manually_reviewed	orcid:0000-0003-1307-2508
mesh	C479529	RBX1 protein, human	skos:exactMatch	uniprot	P62877	RBX1	manually_reviewed	orcid:0000-0003-1307-2508
mesh	C491326	RCE1 protein, human	skos:exactMatch	uniprot	Q9Y256	RCE1	manually_reviewed	orcid:0000-0003-1307-2508
mesh	C489649	RDH12 protein, human	skos:exactMatch	uniprot	Q96NR8	RDH12	manually_reviewed	orcid:0000-0003-1307-2508
mesh	C422653	RDH11 protein, human	skos:exactMatch	uniprot	Q8TC12	RDH11	manually_reviewed	orcid:0000-0003-1307-2508
mesh	C495374	CPAMD8 protein, human	skos:exactMatch	uniprot	Q8IZJ3	CPAMD8	manually_reviewed	orcid:0000-0003-1307-2508
mesh	C400933	CPNE7 protein, human	skos:exactMatch	uniprot	Q9UBL6	CPNE7	manually_reviewed	orcid:0000-0003-1307-2508
mesh	C012814	cephoxazole	skos:exactMatch	ncit	C76171	Cefoxazole	manually_reviewed	orcid:0000-0003-1307-2508
mesh	C562398	Madelung Deformity	skos:exactMatch	hp	HP:0003067	Madelung deformity	manually_reviewed	orcid:0000-0003-1307-2508
mesh	C562638	Epidermolysis Bullosa With Congenital Localized Absence Of Skin And Deformity Of Nails	skos:exactMatch	doid	DOID:0111347	epidermolysis bullosa with congenital localized absence of skin and deformity of nails	manually_reviewed	orcid:0000-0003-1307-2508
mesh	D000002	Temefos	skos:exactMatch	ncit	C80606	Temefos	manually_reviewed	orcid:0000-0003-1307-2508
mesh	C000656824	tinea manus	skos:exactMatch	doid	DOID:13369	tinea manuum	manually_reviewed	orcid:0000-0003-1307-2508
mesh	C531633	Biotin deficiency	skos:exactMatch	doid	DOID:0050810	biotin deficiency	manually_reviewed	orcid:0000-0003-1307-2508
mesh	C531621	Cutaneous anthrax	skos:exactMatch	doid	DOID:7426	cutaneous anthrax	manually_reviewed	orcid:0000-0003-1307-2508
mesh	C535302	Charcot-Marie-Tooth disease, X-linked recessive, 2	skos:exactMatch	doid	DOID:0110208	Charcot-Marie-Tooth disease X-linked recessive 2	manually_reviewed	orcid:0000-0003-1307-2508
mesh	C535303	Charcot-Marie-Tooth disease, X-linked recessive, 3	skos:exactMatch	doid	DOID:0110211	Charcot-Marie-Tooth disease X-linked recessive 3	manually_reviewed	orcid:0000-0003-1307-2508
=======
mesh	C470243	KIF11 protein, human	skos:exactMatch	uniprot	P52732	KIF11	manually_reviewed	web
mesh	C503126	SPARCL1 protein, human	skos:exactMatch	uniprot	Q14515	SPARCL1	manually_reviewed	web
mesh	C440036	P2RY13 protein, human	skos:exactMatch	uniprot	Q9BPV8	P2RY13	manually_reviewed	web
mesh	C422402	INHBB protein, human	skos:exactMatch	uniprot	P09529	INHBB	manually_reviewed	web
mesh	C485163	ALX3 protein, human	skos:exactMatch	uniprot	O95076	ALX3	manually_reviewed	web
mesh	C416676	ALX4 protein, human	skos:exactMatch	uniprot	Q9H161	ALX4	manually_reviewed	web
mesh	C490889	AMBN protein, human	skos:exactMatch	uniprot	Q9NP70	AMBN	manually_reviewed	web
mesh	C118927	AMMECR1 protein, human	skos:exactMatch	uniprot	Q9Y4X0	AMMECR1	manually_reviewed	web
mesh	C513128	NUDCD3 protein, human	skos:exactMatch	uniprot	Q8IVD9	NUDCD3	manually_reviewed	web
mesh	C117302	MFHAS1 protein, human	skos:exactMatch	uniprot	Q9Y4C4	MFHAS1	manually_reviewed	web
mesh	C479741	MGAT5B protein, human	skos:exactMatch	uniprot	Q3V5L5	MGAT5B	manually_reviewed	web
mesh	C513406	KIF13B protein, human	skos:exactMatch	uniprot	Q9NQT8	KIF13B	manually_reviewed	web
mesh	C498546	NXT1 protein, human	skos:exactMatch	uniprot	Q9UKK6	NXT1	manually_reviewed	web
mesh	C414206	CYP2A13 protein, human	skos:exactMatch	uniprot	Q16696	CYP2A13	manually_reviewed	web
mesh	C120759	TRAPPC2 protein, human	skos:exactMatch	uniprot	P0DI81	TRAPPC2	manually_reviewed	web
mesh	C503256	RHOQ protein, human	skos:exactMatch	uniprot	P17081	RHOQ	manually_reviewed	web
mesh	C470409	TICAM1 protein, human	skos:exactMatch	uniprot	Q8IUC6	TICAM1	manually_reviewed	web
mesh	C442142	HSH2D protein, human	skos:exactMatch	uniprot	Q96JZ2	HSH2D	manually_reviewed	web
mesh	C492198	RALA protein, human	skos:exactMatch	uniprot	P11233	RALA	manually_reviewed	web
mesh	C095637	RALBP1 protein, human	skos:exactMatch	uniprot	Q15311	RALBP1	manually_reviewed	web
mesh	C518238	CNGA3 protein, human	skos:exactMatch	uniprot	Q16281	CNGA3	manually_reviewed	web
mesh	C494437	REG3G protein, human	skos:exactMatch	uniprot	Q6UW15	REG3G	manually_reviewed	web
mesh	C486393	RAX protein, human	skos:exactMatch	uniprot	Q9Y2V3	RAX	manually_reviewed	web
mesh	C501064	MRGPRX3 protein, human	skos:exactMatch	uniprot	Q96LB0	MRGPRX3	manually_reviewed	web
mesh	C415863	HAPLN2 protein, human	skos:exactMatch	uniprot	Q9GZV7	HAPLN2	manually_reviewed	web
mesh	C579101	DAPK3 protein, human	skos:exactMatch	uniprot	O43293	DAPK3	manually_reviewed	web
mesh	C486328	HBP1 protein, human	skos:exactMatch	uniprot	O60381	HBP1	manually_reviewed	web
mesh	C417566	OR51E2 protein, human	skos:exactMatch	uniprot	Q9H255	OR51E2	manually_reviewed	web
mesh	C122168	OR52A1 protein, human	skos:exactMatch	uniprot	Q9UKL2	OR52A1	manually_reviewed	web
mesh	C084977	TAF6 protein, human	skos:exactMatch	uniprot	P49848	TAF6	manually_reviewed	web
mesh	C573947	PEAK1 protein, human	skos:exactMatch	uniprot	Q9H792	PEAK1	manually_reviewed	web
mesh	C494551	BHMT2 protein, human	skos:exactMatch	uniprot	Q9H2M3	BHMT2	manually_reviewed	web
mesh	C495868	CTTN protein, human	skos:exactMatch	uniprot	Q14247	CTTN	manually_reviewed	web
mesh	C402592	EI24 protein, human	skos:exactMatch	uniprot	O14681	EI24	manually_reviewed	web
mesh	C103330	CCR8 protein, human	skos:exactMatch	uniprot	P51685	CCR8	manually_reviewed	web
mesh	C547590	GINS1 protein, human	skos:exactMatch	uniprot	Q14691	GINS1	manually_reviewed	web
mesh	C547406	TICRR protein, human	skos:exactMatch	uniprot	Q7Z2Z1	TICRR	manually_reviewed	web
mesh	C485840	DOCK3 protein, human	skos:exactMatch	uniprot	Q8IZD9	DOCK3	manually_reviewed	web
mesh	C113566	FRS3 protein, human	skos:exactMatch	uniprot	O43559	FRS3	manually_reviewed	web
mesh	C502658	FSCN1 protein, human	skos:exactMatch	uniprot	Q16658	FSCN1	manually_reviewed	web
mesh	C115077	DPM2 protein, human	skos:exactMatch	uniprot	O94777	DPM2	manually_reviewed	web
mesh	C084859	MCM2 protein, human	skos:exactMatch	uniprot	P49736	MCM2	manually_reviewed	web
mesh	C101624	MCM7 protein, human	skos:exactMatch	uniprot	P33993	MCM7	manually_reviewed	web
mesh	C097896	MRPS31 protein, human	skos:exactMatch	uniprot	Q92665	MRPS31	manually_reviewed	web
mesh	C510866	MYH13 protein, human	skos:exactMatch	uniprot	Q9UKX3	MYH13	manually_reviewed	web
mesh	C500982	MYO18B protein, human	skos:exactMatch	uniprot	Q8IUG5	MYO18B	manually_reviewed	web
mesh	C484438	NINJ1 protein, human	skos:exactMatch	uniprot	Q92982	NINJ1	manually_reviewed	web
mesh	C478824	NIPA1 protein, human	skos:exactMatch	uniprot	Q7RTP0	NIPA1	manually_reviewed	web
mesh	C494654	DNAJC9 protein, human	skos:exactMatch	uniprot	Q8WXX5	DNAJC9	manually_reviewed	web
mesh	C517511	POLR2E protein, human	skos:exactMatch	uniprot	P19388	POLR2E	manually_reviewed	web
mesh	C556406	GINS2 protein, human	skos:exactMatch	uniprot	Q9Y248	GINS2	manually_reviewed	web
mesh	C095526	OR2H2 protein, human	skos:exactMatch	uniprot	O95918	OR2H2	manually_reviewed	web
mesh	C472808	ADAM32 protein, human	skos:exactMatch	uniprot	Q8TC27	ADAM32	manually_reviewed	web
mesh	C109570	BRDT protein, human	skos:exactMatch	uniprot	Q58F21	BRDT	manually_reviewed	web
mesh	C530658	UHMK1 protein, human	skos:exactMatch	uniprot	Q8TAS1	UHMK1	manually_reviewed	web
mesh	C109985	IL17RA protein, human	skos:exactMatch	uniprot	Q96F46	IL17RA	manually_reviewed	web
mesh	C444455	TUBGCP5 protein, human	skos:exactMatch	uniprot	Q96RT8	TUBGCP5	manually_reviewed	web
mesh	C516168	FRMD7 protein, human	skos:exactMatch	uniprot	Q6ZUT3	FRMD7	manually_reviewed	web
mesh	C518295	FANCM protein, human	skos:exactMatch	uniprot	Q8IYD8	FANCM	manually_reviewed	web
mesh	C516440	FNIP1 protein, human	skos:exactMatch	uniprot	Q8TF40	FNIP1	manually_reviewed	web
mesh	C510132	GEMIN8 protein, human	skos:exactMatch	uniprot	Q9NWZ8	GEMIN8	manually_reviewed	web
mesh	C105304	DLX4 protein, human	skos:exactMatch	uniprot	Q92988	DLX4	manually_reviewed	web
mesh	C486593	PARVG protein, human	skos:exactMatch	uniprot	Q9HBI0	PARVG	manually_reviewed	web
mesh	C472003	CRYL1 protein, human	skos:exactMatch	uniprot	Q9Y2S2	CRYL1	manually_reviewed	web
mesh	C416225	BSPRY protein, human	skos:exactMatch	uniprot	Q5W0U4	BSPRY	manually_reviewed	web
mesh	C074558	STX2 protein, human	skos:exactMatch	uniprot	P32856	STX2	manually_reviewed	web
mesh	C074856	FKBP3 protein, human	skos:exactMatch	uniprot	Q00688	FKBP3	manually_reviewed	web
mesh	C475472	B3GAT2 protein, human	skos:exactMatch	uniprot	Q9NPZ5	B3GAT2	manually_reviewed	web
mesh	C478021	DNAJB9 protein, human	skos:exactMatch	uniprot	Q9UBS3	DNAJB9	manually_reviewed	web
mesh	C484527	BNC2 protein, human	skos:exactMatch	uniprot	Q6ZN30	BNC2	manually_reviewed	web
mesh	C477650	RCC2 protein, human	skos:exactMatch	uniprot	Q9P258	RCC2	manually_reviewed	web
mesh	C503908	HRNR protein, human	skos:exactMatch	uniprot	Q86YZ3	HRNR	manually_reviewed	web
mesh	C492647	BLOC1S2 protein, human	skos:exactMatch	uniprot	Q6QNY1	BLOC1S2	manually_reviewed	web
mesh	C089768	TAF10 protein, human	skos:exactMatch	uniprot	Q12962	TAF10	manually_reviewed	web
mesh	C090656	TRAF3 protein, human	skos:exactMatch	uniprot	Q13114	TRAF3	manually_reviewed	web
mesh	C497318	PAX2 protein, human	skos:exactMatch	uniprot	Q02962	PAX2	manually_reviewed	web
mesh	C527785	SOX3 protein, human	skos:exactMatch	uniprot	P41225	SOX3	manually_reviewed	web
mesh	C085378	IFI35 protein, human	skos:exactMatch	uniprot	P80217	IFI35	manually_reviewed	web
mesh	C067419	CBL protein, human	skos:exactMatch	uniprot	P22681	CBL	manually_reviewed	web
mesh	C508705	RND3 protein, human	skos:exactMatch	uniprot	P61587	RND3	manually_reviewed	web
mesh	C107847	PITPNC1 protein, human	skos:exactMatch	uniprot	Q9UKF7	PITPNC1	manually_reviewed	web
mesh	C494349	PIPOX protein, human	skos:exactMatch	uniprot	Q9P0Z9	PIPOX	manually_reviewed	web
mesh	C489203	RPS26 protein, human	skos:exactMatch	uniprot	P62854	RPS26	manually_reviewed	web
mesh	C486166	RPS28 protein, human	skos:exactMatch	uniprot	P62857	RPS28	manually_reviewed	web
mesh	C489168	RPS25 protein, human	skos:exactMatch	uniprot	P62851	RPS25	manually_reviewed	web
mesh	C489053	RPS24 protein, human	skos:exactMatch	uniprot	P62847	RPS24	manually_reviewed	web
mesh	C484851	JAKMIP1 protein, human	skos:exactMatch	uniprot	Q96N16	JAKMIP1	manually_reviewed	web
mesh	C105627	NFKBIE protein, human	skos:exactMatch	uniprot	O00221	NFKBIE	manually_reviewed	web
mesh	C404412	VCY protein, human	skos:exactMatch	uniprot	O14598	VCY	manually_reviewed	web
mesh	C114477	ZFPL1 protein, human	skos:exactMatch	uniprot	O95159	ZFPL1	manually_reviewed	web
mesh	C450835	DEDD2 protein, human	skos:exactMatch	uniprot	Q8WXF8	DEDD2	manually_reviewed	web
mesh	C497881	CD79A protein, human	skos:exactMatch	uniprot	P11912	CD79A	manually_reviewed	web
mesh	C498154	CD38 protein, human	skos:exactMatch	uniprot	P28907	CD38	manually_reviewed	web
mesh	C115335	CD3E protein, human	skos:exactMatch	uniprot	P07766	CD3E	manually_reviewed	web
mesh	C114750	TCF20 protein, human	skos:exactMatch	uniprot	Q9UGU0	TCF20	manually_reviewed	web
mesh	C114756	TM9SF2 protein, human	skos:exactMatch	uniprot	Q99805	TM9SF2	manually_reviewed	web
mesh	C114799	SPAG4 protein, human	skos:exactMatch	uniprot	Q9NPE6	SPAG4	manually_reviewed	web
mesh	C504030	ZNF606 protein, human	skos:exactMatch	uniprot	Q8WXB4	ZNF606	manually_reviewed	web
mesh	C508078	ZNF641 protein, human	skos:exactMatch	uniprot	Q96N77	ZNF641	manually_reviewed	web
mesh	C488261	ZW10 protein, human	skos:exactMatch	uniprot	O43264	ZW10	manually_reviewed	web
mesh	C478128	NUDT12 protein, human	skos:exactMatch	uniprot	Q9BQG2	NUDT12	manually_reviewed	web
mesh	C430803	RAP1A protein, human	skos:exactMatch	uniprot	P62834	RAP1A	manually_reviewed	web
mesh	C421108	NDEL1 protein, human	skos:exactMatch	uniprot	Q9GZM8	NDEL1	manually_reviewed	web
mesh	C492511	ANKIB1 protein, human	skos:exactMatch	uniprot	Q9P2G1	ANKIB1	manually_reviewed	web
mesh	C470798	LMTK2 protein, human	skos:exactMatch	uniprot	Q8IWU2	LMTK2	manually_reviewed	web
mesh	C492515	ANKRD11 protein, human	skos:exactMatch	uniprot	Q6UB99	ANKRD11	manually_reviewed	web
mesh	C107745	CETN3 protein, human	skos:exactMatch	uniprot	O15182	CETN3	manually_reviewed	web
mesh	C490157	CDCA8 protein, human	skos:exactMatch	uniprot	Q53HL2	CDCA8	manually_reviewed	web
mesh	C497749	TSPY1 protein, human	skos:exactMatch	uniprot	Q01534	TSPY1	manually_reviewed	web
mesh	C510183	TSPYL1 protein, human	skos:exactMatch	uniprot	Q9H0U9	TSPYL1	manually_reviewed	web
mesh	C118513	TSSC4 protein, human	skos:exactMatch	uniprot	Q9Y5U2	TSSC4	manually_reviewed	web
mesh	C582625	TUBG1 protein, human	skos:exactMatch	uniprot	P23258	TUBG1	manually_reviewed	web
mesh	C582626	SUSD2 protein, human	skos:exactMatch	uniprot	Q9UGT4	SUSD2	manually_reviewed	web
mesh	C483942	SPAG1 protein, human	skos:exactMatch	uniprot	Q07617	SPAG1	manually_reviewed	web
mesh	C113294	SAP30 protein, human	skos:exactMatch	uniprot	O75446	SAP30	manually_reviewed	web
mesh	C094683	DDX6 protein, human	skos:exactMatch	uniprot	P26196	DDX6	manually_reviewed	web
mesh	C489648	EFHC1 protein, human	skos:exactMatch	uniprot	Q5JVL4	EFHC1	manually_reviewed	web
mesh	C506800	SAMD1 protein, human	skos:exactMatch	uniprot	Q6SPF0	SAMD1	manually_reviewed	web
mesh	C429552	MUC13 protein, human	skos:exactMatch	uniprot	Q9H3R2	MUC13	manually_reviewed	web
mesh	C421907	UBQLN4 protein, human	skos:exactMatch	uniprot	Q9NRR5	UBQLN4	manually_reviewed	web
mesh	C432243	SNTG1 protein, human	skos:exactMatch	uniprot	Q9NSN8	SNTG1	manually_reviewed	web
mesh	C530660	STK25 protein, human	skos:exactMatch	uniprot	O00506	STK25	manually_reviewed	web
mesh	C491178	NKX3-1 protein, human	skos:exactMatch	uniprot	Q99801	NKX3-1	manually_reviewed	web
mesh	C108070	NKX2-8 protein, human	skos:exactMatch	uniprot	O15522	NKX2-8	manually_reviewed	web
mesh	C507692	LYZL4 protein, human	skos:exactMatch	uniprot	Q96KX0	LYZL4	manually_reviewed	web
mesh	C507694	LYZL6 protein, human	skos:exactMatch	uniprot	O75951	LYZL6	manually_reviewed	web
mesh	C496709	MCTP1 protein, human	skos:exactMatch	uniprot	Q6DN14	MCTP1	manually_reviewed	web
mesh	C496711	MCTP2 protein, human	skos:exactMatch	uniprot	Q6DN12	MCTP2	manually_reviewed	web
mesh	C492526	TP53I13 protein, human	skos:exactMatch	uniprot	Q8NBR0	TP53I13	manually_reviewed	web
mesh	C000590398	DEPDC5 protein, human	skos:exactMatch	uniprot	O75140	DEPDC5	manually_reviewed	web
mesh	C530662	BEX2 protein, human	skos:exactMatch	uniprot	Q9BXY8	BEX2	manually_reviewed	web
mesh	C469586	BEX1 protein, human	skos:exactMatch	uniprot	Q9HBH7	BEX1	manually_reviewed	web
mesh	C505936	PPP2R2B protein, human	skos:exactMatch	uniprot	Q00005	PPP2R2B	manually_reviewed	web
mesh	C516591	DOCK8 protein, human	skos:exactMatch	uniprot	Q8NF50	DOCK8	manually_reviewed	web
mesh	C456200	KRT71 protein, human	skos:exactMatch	uniprot	Q3SY84	KRT71	manually_reviewed	web
mesh	C448980	DDX50 protein, human	skos:exactMatch	uniprot	Q9BQ39	DDX50	manually_reviewed	web
mesh	C500818	NENF protein, human	skos:exactMatch	uniprot	Q9UMX5	NENF	manually_reviewed	web
mesh	C543805	MIPOL1 protein, human	skos:exactMatch	uniprot	Q8TD10	MIPOL1	manually_reviewed	web
mesh	C101126	INSL4 protein, human	skos:exactMatch	uniprot	Q14641	INSL4	manually_reviewed	web
mesh	C491020	GJB6 protein, human	skos:exactMatch	uniprot	O95452	GJB6	manually_reviewed	web
mesh	C095100	ICAM4 protein, human	skos:exactMatch	uniprot	Q14773	ICAM4	manually_reviewed	web
mesh	C118056	CXCL14 protein, human	skos:exactMatch	uniprot	O95715	CXCL14	manually_reviewed	web
mesh	C093745	BPHL protein, human	skos:exactMatch	uniprot	Q86WA6	BPHL	manually_reviewed	web
mesh	C122111	NXF1 protein, human	skos:exactMatch	uniprot	Q9UBU9	NXF1	manually_reviewed	web
mesh	C101827	RBPMS protein, human	skos:exactMatch	uniprot	Q93062	RBPMS	manually_reviewed	web
mesh	C479529	RBX1 protein, human	skos:exactMatch	uniprot	P62877	RBX1	manually_reviewed	web
mesh	C491326	RCE1 protein, human	skos:exactMatch	uniprot	Q9Y256	RCE1	manually_reviewed	web
mesh	C489649	RDH12 protein, human	skos:exactMatch	uniprot	Q96NR8	RDH12	manually_reviewed	web
mesh	C422653	RDH11 protein, human	skos:exactMatch	uniprot	Q8TC12	RDH11	manually_reviewed	web
mesh	C495374	CPAMD8 protein, human	skos:exactMatch	uniprot	Q8IZJ3	CPAMD8	manually_reviewed	web
mesh	C400933	CPNE7 protein, human	skos:exactMatch	uniprot	Q9UBL6	CPNE7	manually_reviewed	web
mesh	C531621	Cutaneous anthrax	skos:exactMatch	doid	DOID:7426	cutaneous anthrax	manually_reviewed	web
mesh	C531633	Biotin deficiency	skos:exactMatch	doid	DOID:0050810	biotin deficiency	manually_reviewed	web
mesh	C535288	Rapadilino syndrome	skos:exactMatch	doid	DOID:0050774	rapadilino syndrome	manually_reviewed	web
mesh	C535289	Rapp-Hodgkin syndrome	skos:exactMatch	doid	DOID:0060330	Rapp-Hodgkin syndrome	manually_reviewed	web
mesh	C535302	Charcot-Marie-Tooth disease, X-linked recessive, 2	skos:exactMatch	doid	DOID:0110208	Charcot-Marie-Tooth disease X-linked recessive 2	manually_reviewed	web
mesh	C535303	Charcot-Marie-Tooth disease, X-linked recessive, 3	skos:exactMatch	doid	DOID:0110211	Charcot-Marie-Tooth disease X-linked recessive 3	manually_reviewed	web
mesh	C535308	3-methylcrotonyl CoA carboxylase 1 deficiency	skos:exactMatch	doid	DOID:0050710	3-Methylcrotonyl-CoA carboxylase deficiency	manually_reviewed	web
mesh	C535309	3-methylcrotonyl CoA carboxylase 2 deficiency	skos:exactMatch	doid	DOID:0080580	3-Methylcrotonyl-CoA carboxylase 2 deficiency	manually_reviewed	web
mesh	C535311	Costeff optic atrophy syndrome	skos:exactMatch	doid	DOID:0110004	3-methylglutaconic aciduria type 3	manually_reviewed	web
>>>>>>> f59ff7a9
<|MERGE_RESOLUTION|>--- conflicted
+++ resolved
@@ -2297,7 +2297,6 @@
 uniprot.chain	PRO_0000449643	Non-structural protein 9	skos:exactMatch	ncbiprotein	YP_009742616	nsp9	manual	orcid:0000-0001-9439-5346
 uniprot.chain	PRO_0000449644	Non-structural protein 10	skos:exactMatch	ncbiprotein	YP_009742617	nsp10	manual	orcid:0000-0001-9439-5346
 uniprot.chain	PRO_0000449645	Non-structural protein 11	skos:exactMatch	ncbiprotein	YP_009725312	nsp11	manual	orcid:0000-0001-9439-5346
-<<<<<<< HEAD
 mesh	C470243	KIF11 protein, human	skos:exactMatch	uniprot	P52732	KIF11	manually_reviewed	orcid:0000-0003-1307-2508
 mesh	C503126	SPARCL1 protein, human	skos:exactMatch	uniprot	Q14515	SPARCL1	manually_reviewed	orcid:0000-0003-1307-2508
 mesh	C440036	P2RY13 protein, human	skos:exactMatch	uniprot	Q9BPV8	P2RY13	manually_reviewed	orcid:0000-0003-1307-2508
@@ -2458,165 +2457,9 @@
 mesh	C531621	Cutaneous anthrax	skos:exactMatch	doid	DOID:7426	cutaneous anthrax	manually_reviewed	orcid:0000-0003-1307-2508
 mesh	C535302	Charcot-Marie-Tooth disease, X-linked recessive, 2	skos:exactMatch	doid	DOID:0110208	Charcot-Marie-Tooth disease X-linked recessive 2	manually_reviewed	orcid:0000-0003-1307-2508
 mesh	C535303	Charcot-Marie-Tooth disease, X-linked recessive, 3	skos:exactMatch	doid	DOID:0110211	Charcot-Marie-Tooth disease X-linked recessive 3	manually_reviewed	orcid:0000-0003-1307-2508
-=======
-mesh	C470243	KIF11 protein, human	skos:exactMatch	uniprot	P52732	KIF11	manually_reviewed	web
-mesh	C503126	SPARCL1 protein, human	skos:exactMatch	uniprot	Q14515	SPARCL1	manually_reviewed	web
-mesh	C440036	P2RY13 protein, human	skos:exactMatch	uniprot	Q9BPV8	P2RY13	manually_reviewed	web
-mesh	C422402	INHBB protein, human	skos:exactMatch	uniprot	P09529	INHBB	manually_reviewed	web
-mesh	C485163	ALX3 protein, human	skos:exactMatch	uniprot	O95076	ALX3	manually_reviewed	web
-mesh	C416676	ALX4 protein, human	skos:exactMatch	uniprot	Q9H161	ALX4	manually_reviewed	web
-mesh	C490889	AMBN protein, human	skos:exactMatch	uniprot	Q9NP70	AMBN	manually_reviewed	web
-mesh	C118927	AMMECR1 protein, human	skos:exactMatch	uniprot	Q9Y4X0	AMMECR1	manually_reviewed	web
-mesh	C513128	NUDCD3 protein, human	skos:exactMatch	uniprot	Q8IVD9	NUDCD3	manually_reviewed	web
-mesh	C117302	MFHAS1 protein, human	skos:exactMatch	uniprot	Q9Y4C4	MFHAS1	manually_reviewed	web
-mesh	C479741	MGAT5B protein, human	skos:exactMatch	uniprot	Q3V5L5	MGAT5B	manually_reviewed	web
-mesh	C513406	KIF13B protein, human	skos:exactMatch	uniprot	Q9NQT8	KIF13B	manually_reviewed	web
-mesh	C498546	NXT1 protein, human	skos:exactMatch	uniprot	Q9UKK6	NXT1	manually_reviewed	web
-mesh	C414206	CYP2A13 protein, human	skos:exactMatch	uniprot	Q16696	CYP2A13	manually_reviewed	web
-mesh	C120759	TRAPPC2 protein, human	skos:exactMatch	uniprot	P0DI81	TRAPPC2	manually_reviewed	web
-mesh	C503256	RHOQ protein, human	skos:exactMatch	uniprot	P17081	RHOQ	manually_reviewed	web
-mesh	C470409	TICAM1 protein, human	skos:exactMatch	uniprot	Q8IUC6	TICAM1	manually_reviewed	web
-mesh	C442142	HSH2D protein, human	skos:exactMatch	uniprot	Q96JZ2	HSH2D	manually_reviewed	web
-mesh	C492198	RALA protein, human	skos:exactMatch	uniprot	P11233	RALA	manually_reviewed	web
-mesh	C095637	RALBP1 protein, human	skos:exactMatch	uniprot	Q15311	RALBP1	manually_reviewed	web
-mesh	C518238	CNGA3 protein, human	skos:exactMatch	uniprot	Q16281	CNGA3	manually_reviewed	web
-mesh	C494437	REG3G protein, human	skos:exactMatch	uniprot	Q6UW15	REG3G	manually_reviewed	web
-mesh	C486393	RAX protein, human	skos:exactMatch	uniprot	Q9Y2V3	RAX	manually_reviewed	web
-mesh	C501064	MRGPRX3 protein, human	skos:exactMatch	uniprot	Q96LB0	MRGPRX3	manually_reviewed	web
-mesh	C415863	HAPLN2 protein, human	skos:exactMatch	uniprot	Q9GZV7	HAPLN2	manually_reviewed	web
-mesh	C579101	DAPK3 protein, human	skos:exactMatch	uniprot	O43293	DAPK3	manually_reviewed	web
-mesh	C486328	HBP1 protein, human	skos:exactMatch	uniprot	O60381	HBP1	manually_reviewed	web
-mesh	C417566	OR51E2 protein, human	skos:exactMatch	uniprot	Q9H255	OR51E2	manually_reviewed	web
-mesh	C122168	OR52A1 protein, human	skos:exactMatch	uniprot	Q9UKL2	OR52A1	manually_reviewed	web
-mesh	C084977	TAF6 protein, human	skos:exactMatch	uniprot	P49848	TAF6	manually_reviewed	web
-mesh	C573947	PEAK1 protein, human	skos:exactMatch	uniprot	Q9H792	PEAK1	manually_reviewed	web
-mesh	C494551	BHMT2 protein, human	skos:exactMatch	uniprot	Q9H2M3	BHMT2	manually_reviewed	web
-mesh	C495868	CTTN protein, human	skos:exactMatch	uniprot	Q14247	CTTN	manually_reviewed	web
-mesh	C402592	EI24 protein, human	skos:exactMatch	uniprot	O14681	EI24	manually_reviewed	web
-mesh	C103330	CCR8 protein, human	skos:exactMatch	uniprot	P51685	CCR8	manually_reviewed	web
-mesh	C547590	GINS1 protein, human	skos:exactMatch	uniprot	Q14691	GINS1	manually_reviewed	web
-mesh	C547406	TICRR protein, human	skos:exactMatch	uniprot	Q7Z2Z1	TICRR	manually_reviewed	web
-mesh	C485840	DOCK3 protein, human	skos:exactMatch	uniprot	Q8IZD9	DOCK3	manually_reviewed	web
-mesh	C113566	FRS3 protein, human	skos:exactMatch	uniprot	O43559	FRS3	manually_reviewed	web
-mesh	C502658	FSCN1 protein, human	skos:exactMatch	uniprot	Q16658	FSCN1	manually_reviewed	web
-mesh	C115077	DPM2 protein, human	skos:exactMatch	uniprot	O94777	DPM2	manually_reviewed	web
-mesh	C084859	MCM2 protein, human	skos:exactMatch	uniprot	P49736	MCM2	manually_reviewed	web
-mesh	C101624	MCM7 protein, human	skos:exactMatch	uniprot	P33993	MCM7	manually_reviewed	web
-mesh	C097896	MRPS31 protein, human	skos:exactMatch	uniprot	Q92665	MRPS31	manually_reviewed	web
-mesh	C510866	MYH13 protein, human	skos:exactMatch	uniprot	Q9UKX3	MYH13	manually_reviewed	web
-mesh	C500982	MYO18B protein, human	skos:exactMatch	uniprot	Q8IUG5	MYO18B	manually_reviewed	web
-mesh	C484438	NINJ1 protein, human	skos:exactMatch	uniprot	Q92982	NINJ1	manually_reviewed	web
-mesh	C478824	NIPA1 protein, human	skos:exactMatch	uniprot	Q7RTP0	NIPA1	manually_reviewed	web
-mesh	C494654	DNAJC9 protein, human	skos:exactMatch	uniprot	Q8WXX5	DNAJC9	manually_reviewed	web
-mesh	C517511	POLR2E protein, human	skos:exactMatch	uniprot	P19388	POLR2E	manually_reviewed	web
-mesh	C556406	GINS2 protein, human	skos:exactMatch	uniprot	Q9Y248	GINS2	manually_reviewed	web
-mesh	C095526	OR2H2 protein, human	skos:exactMatch	uniprot	O95918	OR2H2	manually_reviewed	web
-mesh	C472808	ADAM32 protein, human	skos:exactMatch	uniprot	Q8TC27	ADAM32	manually_reviewed	web
-mesh	C109570	BRDT protein, human	skos:exactMatch	uniprot	Q58F21	BRDT	manually_reviewed	web
-mesh	C530658	UHMK1 protein, human	skos:exactMatch	uniprot	Q8TAS1	UHMK1	manually_reviewed	web
-mesh	C109985	IL17RA protein, human	skos:exactMatch	uniprot	Q96F46	IL17RA	manually_reviewed	web
-mesh	C444455	TUBGCP5 protein, human	skos:exactMatch	uniprot	Q96RT8	TUBGCP5	manually_reviewed	web
-mesh	C516168	FRMD7 protein, human	skos:exactMatch	uniprot	Q6ZUT3	FRMD7	manually_reviewed	web
-mesh	C518295	FANCM protein, human	skos:exactMatch	uniprot	Q8IYD8	FANCM	manually_reviewed	web
-mesh	C516440	FNIP1 protein, human	skos:exactMatch	uniprot	Q8TF40	FNIP1	manually_reviewed	web
-mesh	C510132	GEMIN8 protein, human	skos:exactMatch	uniprot	Q9NWZ8	GEMIN8	manually_reviewed	web
-mesh	C105304	DLX4 protein, human	skos:exactMatch	uniprot	Q92988	DLX4	manually_reviewed	web
-mesh	C486593	PARVG protein, human	skos:exactMatch	uniprot	Q9HBI0	PARVG	manually_reviewed	web
-mesh	C472003	CRYL1 protein, human	skos:exactMatch	uniprot	Q9Y2S2	CRYL1	manually_reviewed	web
-mesh	C416225	BSPRY protein, human	skos:exactMatch	uniprot	Q5W0U4	BSPRY	manually_reviewed	web
-mesh	C074558	STX2 protein, human	skos:exactMatch	uniprot	P32856	STX2	manually_reviewed	web
-mesh	C074856	FKBP3 protein, human	skos:exactMatch	uniprot	Q00688	FKBP3	manually_reviewed	web
-mesh	C475472	B3GAT2 protein, human	skos:exactMatch	uniprot	Q9NPZ5	B3GAT2	manually_reviewed	web
-mesh	C478021	DNAJB9 protein, human	skos:exactMatch	uniprot	Q9UBS3	DNAJB9	manually_reviewed	web
-mesh	C484527	BNC2 protein, human	skos:exactMatch	uniprot	Q6ZN30	BNC2	manually_reviewed	web
-mesh	C477650	RCC2 protein, human	skos:exactMatch	uniprot	Q9P258	RCC2	manually_reviewed	web
-mesh	C503908	HRNR protein, human	skos:exactMatch	uniprot	Q86YZ3	HRNR	manually_reviewed	web
-mesh	C492647	BLOC1S2 protein, human	skos:exactMatch	uniprot	Q6QNY1	BLOC1S2	manually_reviewed	web
-mesh	C089768	TAF10 protein, human	skos:exactMatch	uniprot	Q12962	TAF10	manually_reviewed	web
-mesh	C090656	TRAF3 protein, human	skos:exactMatch	uniprot	Q13114	TRAF3	manually_reviewed	web
-mesh	C497318	PAX2 protein, human	skos:exactMatch	uniprot	Q02962	PAX2	manually_reviewed	web
-mesh	C527785	SOX3 protein, human	skos:exactMatch	uniprot	P41225	SOX3	manually_reviewed	web
-mesh	C085378	IFI35 protein, human	skos:exactMatch	uniprot	P80217	IFI35	manually_reviewed	web
-mesh	C067419	CBL protein, human	skos:exactMatch	uniprot	P22681	CBL	manually_reviewed	web
-mesh	C508705	RND3 protein, human	skos:exactMatch	uniprot	P61587	RND3	manually_reviewed	web
-mesh	C107847	PITPNC1 protein, human	skos:exactMatch	uniprot	Q9UKF7	PITPNC1	manually_reviewed	web
-mesh	C494349	PIPOX protein, human	skos:exactMatch	uniprot	Q9P0Z9	PIPOX	manually_reviewed	web
-mesh	C489203	RPS26 protein, human	skos:exactMatch	uniprot	P62854	RPS26	manually_reviewed	web
-mesh	C486166	RPS28 protein, human	skos:exactMatch	uniprot	P62857	RPS28	manually_reviewed	web
-mesh	C489168	RPS25 protein, human	skos:exactMatch	uniprot	P62851	RPS25	manually_reviewed	web
-mesh	C489053	RPS24 protein, human	skos:exactMatch	uniprot	P62847	RPS24	manually_reviewed	web
-mesh	C484851	JAKMIP1 protein, human	skos:exactMatch	uniprot	Q96N16	JAKMIP1	manually_reviewed	web
-mesh	C105627	NFKBIE protein, human	skos:exactMatch	uniprot	O00221	NFKBIE	manually_reviewed	web
-mesh	C404412	VCY protein, human	skos:exactMatch	uniprot	O14598	VCY	manually_reviewed	web
-mesh	C114477	ZFPL1 protein, human	skos:exactMatch	uniprot	O95159	ZFPL1	manually_reviewed	web
-mesh	C450835	DEDD2 protein, human	skos:exactMatch	uniprot	Q8WXF8	DEDD2	manually_reviewed	web
-mesh	C497881	CD79A protein, human	skos:exactMatch	uniprot	P11912	CD79A	manually_reviewed	web
-mesh	C498154	CD38 protein, human	skos:exactMatch	uniprot	P28907	CD38	manually_reviewed	web
-mesh	C115335	CD3E protein, human	skos:exactMatch	uniprot	P07766	CD3E	manually_reviewed	web
-mesh	C114750	TCF20 protein, human	skos:exactMatch	uniprot	Q9UGU0	TCF20	manually_reviewed	web
-mesh	C114756	TM9SF2 protein, human	skos:exactMatch	uniprot	Q99805	TM9SF2	manually_reviewed	web
-mesh	C114799	SPAG4 protein, human	skos:exactMatch	uniprot	Q9NPE6	SPAG4	manually_reviewed	web
-mesh	C504030	ZNF606 protein, human	skos:exactMatch	uniprot	Q8WXB4	ZNF606	manually_reviewed	web
-mesh	C508078	ZNF641 protein, human	skos:exactMatch	uniprot	Q96N77	ZNF641	manually_reviewed	web
-mesh	C488261	ZW10 protein, human	skos:exactMatch	uniprot	O43264	ZW10	manually_reviewed	web
-mesh	C478128	NUDT12 protein, human	skos:exactMatch	uniprot	Q9BQG2	NUDT12	manually_reviewed	web
-mesh	C430803	RAP1A protein, human	skos:exactMatch	uniprot	P62834	RAP1A	manually_reviewed	web
-mesh	C421108	NDEL1 protein, human	skos:exactMatch	uniprot	Q9GZM8	NDEL1	manually_reviewed	web
-mesh	C492511	ANKIB1 protein, human	skos:exactMatch	uniprot	Q9P2G1	ANKIB1	manually_reviewed	web
-mesh	C470798	LMTK2 protein, human	skos:exactMatch	uniprot	Q8IWU2	LMTK2	manually_reviewed	web
-mesh	C492515	ANKRD11 protein, human	skos:exactMatch	uniprot	Q6UB99	ANKRD11	manually_reviewed	web
-mesh	C107745	CETN3 protein, human	skos:exactMatch	uniprot	O15182	CETN3	manually_reviewed	web
-mesh	C490157	CDCA8 protein, human	skos:exactMatch	uniprot	Q53HL2	CDCA8	manually_reviewed	web
-mesh	C497749	TSPY1 protein, human	skos:exactMatch	uniprot	Q01534	TSPY1	manually_reviewed	web
-mesh	C510183	TSPYL1 protein, human	skos:exactMatch	uniprot	Q9H0U9	TSPYL1	manually_reviewed	web
-mesh	C118513	TSSC4 protein, human	skos:exactMatch	uniprot	Q9Y5U2	TSSC4	manually_reviewed	web
-mesh	C582625	TUBG1 protein, human	skos:exactMatch	uniprot	P23258	TUBG1	manually_reviewed	web
-mesh	C582626	SUSD2 protein, human	skos:exactMatch	uniprot	Q9UGT4	SUSD2	manually_reviewed	web
-mesh	C483942	SPAG1 protein, human	skos:exactMatch	uniprot	Q07617	SPAG1	manually_reviewed	web
-mesh	C113294	SAP30 protein, human	skos:exactMatch	uniprot	O75446	SAP30	manually_reviewed	web
-mesh	C094683	DDX6 protein, human	skos:exactMatch	uniprot	P26196	DDX6	manually_reviewed	web
-mesh	C489648	EFHC1 protein, human	skos:exactMatch	uniprot	Q5JVL4	EFHC1	manually_reviewed	web
-mesh	C506800	SAMD1 protein, human	skos:exactMatch	uniprot	Q6SPF0	SAMD1	manually_reviewed	web
-mesh	C429552	MUC13 protein, human	skos:exactMatch	uniprot	Q9H3R2	MUC13	manually_reviewed	web
-mesh	C421907	UBQLN4 protein, human	skos:exactMatch	uniprot	Q9NRR5	UBQLN4	manually_reviewed	web
-mesh	C432243	SNTG1 protein, human	skos:exactMatch	uniprot	Q9NSN8	SNTG1	manually_reviewed	web
-mesh	C530660	STK25 protein, human	skos:exactMatch	uniprot	O00506	STK25	manually_reviewed	web
-mesh	C491178	NKX3-1 protein, human	skos:exactMatch	uniprot	Q99801	NKX3-1	manually_reviewed	web
-mesh	C108070	NKX2-8 protein, human	skos:exactMatch	uniprot	O15522	NKX2-8	manually_reviewed	web
-mesh	C507692	LYZL4 protein, human	skos:exactMatch	uniprot	Q96KX0	LYZL4	manually_reviewed	web
-mesh	C507694	LYZL6 protein, human	skos:exactMatch	uniprot	O75951	LYZL6	manually_reviewed	web
-mesh	C496709	MCTP1 protein, human	skos:exactMatch	uniprot	Q6DN14	MCTP1	manually_reviewed	web
-mesh	C496711	MCTP2 protein, human	skos:exactMatch	uniprot	Q6DN12	MCTP2	manually_reviewed	web
-mesh	C492526	TP53I13 protein, human	skos:exactMatch	uniprot	Q8NBR0	TP53I13	manually_reviewed	web
-mesh	C000590398	DEPDC5 protein, human	skos:exactMatch	uniprot	O75140	DEPDC5	manually_reviewed	web
-mesh	C530662	BEX2 protein, human	skos:exactMatch	uniprot	Q9BXY8	BEX2	manually_reviewed	web
-mesh	C469586	BEX1 protein, human	skos:exactMatch	uniprot	Q9HBH7	BEX1	manually_reviewed	web
-mesh	C505936	PPP2R2B protein, human	skos:exactMatch	uniprot	Q00005	PPP2R2B	manually_reviewed	web
-mesh	C516591	DOCK8 protein, human	skos:exactMatch	uniprot	Q8NF50	DOCK8	manually_reviewed	web
-mesh	C456200	KRT71 protein, human	skos:exactMatch	uniprot	Q3SY84	KRT71	manually_reviewed	web
-mesh	C448980	DDX50 protein, human	skos:exactMatch	uniprot	Q9BQ39	DDX50	manually_reviewed	web
-mesh	C500818	NENF protein, human	skos:exactMatch	uniprot	Q9UMX5	NENF	manually_reviewed	web
-mesh	C543805	MIPOL1 protein, human	skos:exactMatch	uniprot	Q8TD10	MIPOL1	manually_reviewed	web
-mesh	C101126	INSL4 protein, human	skos:exactMatch	uniprot	Q14641	INSL4	manually_reviewed	web
-mesh	C491020	GJB6 protein, human	skos:exactMatch	uniprot	O95452	GJB6	manually_reviewed	web
-mesh	C095100	ICAM4 protein, human	skos:exactMatch	uniprot	Q14773	ICAM4	manually_reviewed	web
-mesh	C118056	CXCL14 protein, human	skos:exactMatch	uniprot	O95715	CXCL14	manually_reviewed	web
-mesh	C093745	BPHL protein, human	skos:exactMatch	uniprot	Q86WA6	BPHL	manually_reviewed	web
-mesh	C122111	NXF1 protein, human	skos:exactMatch	uniprot	Q9UBU9	NXF1	manually_reviewed	web
-mesh	C101827	RBPMS protein, human	skos:exactMatch	uniprot	Q93062	RBPMS	manually_reviewed	web
-mesh	C479529	RBX1 protein, human	skos:exactMatch	uniprot	P62877	RBX1	manually_reviewed	web
-mesh	C491326	RCE1 protein, human	skos:exactMatch	uniprot	Q9Y256	RCE1	manually_reviewed	web
-mesh	C489649	RDH12 protein, human	skos:exactMatch	uniprot	Q96NR8	RDH12	manually_reviewed	web
-mesh	C422653	RDH11 protein, human	skos:exactMatch	uniprot	Q8TC12	RDH11	manually_reviewed	web
-mesh	C495374	CPAMD8 protein, human	skos:exactMatch	uniprot	Q8IZJ3	CPAMD8	manually_reviewed	web
-mesh	C400933	CPNE7 protein, human	skos:exactMatch	uniprot	Q9UBL6	CPNE7	manually_reviewed	web
-mesh	C531621	Cutaneous anthrax	skos:exactMatch	doid	DOID:7426	cutaneous anthrax	manually_reviewed	web
-mesh	C531633	Biotin deficiency	skos:exactMatch	doid	DOID:0050810	biotin deficiency	manually_reviewed	web
-mesh	C535288	Rapadilino syndrome	skos:exactMatch	doid	DOID:0050774	rapadilino syndrome	manually_reviewed	web
-mesh	C535289	Rapp-Hodgkin syndrome	skos:exactMatch	doid	DOID:0060330	Rapp-Hodgkin syndrome	manually_reviewed	web
-mesh	C535302	Charcot-Marie-Tooth disease, X-linked recessive, 2	skos:exactMatch	doid	DOID:0110208	Charcot-Marie-Tooth disease X-linked recessive 2	manually_reviewed	web
-mesh	C535303	Charcot-Marie-Tooth disease, X-linked recessive, 3	skos:exactMatch	doid	DOID:0110211	Charcot-Marie-Tooth disease X-linked recessive 3	manually_reviewed	web
-mesh	C535308	3-methylcrotonyl CoA carboxylase 1 deficiency	skos:exactMatch	doid	DOID:0050710	3-Methylcrotonyl-CoA carboxylase deficiency	manually_reviewed	web
-mesh	C535309	3-methylcrotonyl CoA carboxylase 2 deficiency	skos:exactMatch	doid	DOID:0080580	3-Methylcrotonyl-CoA carboxylase 2 deficiency	manually_reviewed	web
-mesh	C535311	Costeff optic atrophy syndrome	skos:exactMatch	doid	DOID:0110004	3-methylglutaconic aciduria type 3	manually_reviewed	web
->>>>>>> f59ff7a9
+mesh	C535288	Rapadilino syndrome	skos:exactMatch	doid	DOID:0050774	rapadilino syndrome	manually_reviewed	orcid:0000-0003-1307-2508
+mesh	C535289	Rapp-Hodgkin syndrome	skos:exactMatch	doid	DOID:0060330	Rapp-Hodgkin syndrome	manually_reviewed	orcid:0000-0003-1307-2508
+mesh	C535308	3-methylcrotonyl CoA carboxylase 1 deficiency	skos:exactMatch	doid	DOID:0050710	3-Methylcrotonyl-CoA carboxylase deficiency	manually_reviewed	orcid:0000-0003-1307-2508
+mesh	C535309	3-methylcrotonyl CoA carboxylase 2 deficiency	skos:exactMatch	doid	DOID:0080580	3-Methylcrotonyl-CoA carboxylase 2 deficiency	manually_reviewed	orcid:0000-0003-1307-2508
+mesh	C535311	Costeff optic atrophy syndrome	skos:exactMatch	doid	DOID:0110004	3-methylglutaconic aciduria type 3	manually_reviewed	orcid:0000-0003-1307-2508
+mesh	C531617	Amyotrophic lateral sclerosis 1	skos:exactMatch	doid	DOID:0060193	amyotrophic lateral sclerosis type 1	manually_reviewed	orcid:0000-0003-1307-2508